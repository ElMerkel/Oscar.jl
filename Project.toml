--- conflicted
+++ resolved
@@ -12,11 +12,8 @@
 
 [compat]
 CapAndHomalg = "1"
-<<<<<<< HEAD
 Polymake = "0.5"
-=======
 Oscar = "0.5"
->>>>>>> 7abf95d6
 julia = "1.4"
 
 [extras]
