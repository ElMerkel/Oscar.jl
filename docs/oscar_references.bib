
@Article{ABGJ18,
  author        = {Allamigeon, Xavier and Benchimol, Pascal and Gaubert, Stéphane and Joswig, Michael},
  title         = {Log-barrier interior point methods are not strongly polynomial},
  journal       = {SIAM Journal on Applied Algebra and Geometry},
  volume        = {2},
  number        = {1},
  publisher     = {SIAM},
  pages         = {140--178},
  year          = {2018},
  doi           = {10.1137/17M1142132}
}

@Article{ABS97,
  author        = {Avis, David and Bremner, David and Seidel, Raimund},
  title         = {How good are convex hull algorithms?},
  mrnumber      = {1447243},
  journal       = {Comput. Geom.},
  fjournal      = {Computational Geometry. Theory and Applications},
  volume        = {7},
  number        = {5-6},
  note          = {11th ACM Symposium on Computational Geometry (Vancouver, BC, 1995)},
  pages         = {265--301},
  year          = {1997},
  doi           = {10.1016/S0925-7721(96)00023-5}
}

@Article{AG10,
  author        = {Arzhantsev, Ivan V. and Gaĭfullin, Sergey A.},
  title         = {Cox rings, semigroups, and automorphisms of affine varieties},
  journal       = {Mat. Sb.},
  fjournal      = {Matematicheskiĭ Sbornik},
  volume        = {201},
  number        = {1},
  pages         = {3--24},
  year          = {2010},
  eprint        = {0810.1148}
}

@InProceedings{AGK96,
  author        = {Amrhein, Beatrice and Gloor, Oliver and Küchlin, Wolfgang},
  title         = {Walking faster},
  booktitle     = {Design and Implementation of Symbolic Computation Systems},
  series        = {DISCO 1996},
  address       = {Heidelberg, Germany},
  publisher     = {Springer Berlin, Heidelberg},
  pages         = {150--161},
  year          = {1996},
  doi           = {10.1007/3-540-61697-7_14},
  location      = {Karlsruhe, Germany}
}

@Article{AGK97,
  author        = {Amrhein, Beatrice and Gloor, Oliver and Küchlin, Wolfgang},
  title         = {On the walk},
  journal       = {Theoretical Computer Science},
  volume        = {187},
  number        = {1},
  pages         = {179--202},
  year          = {1997},
  doi           = {10.1016/s0304-3975(97)00064-9}
}

@Article{AHK18,
  author        = {Adiprasito, Karim and Huh, June and Katz, Eric},
  title         = {Hodge theory for combinatorial geometries},
  mrnumber      = {3862944},
  journal       = {Ann. of Math. (2)},
  fjournal      = {Annals of Mathematics. Second Series},
  volume        = {188},
  number        = {2},
  pages         = {381--452},
  year          = {2018},
  doi           = {10.4007/annals.2018.188.2.1}
}

@Book{AL94,
  author        = {Adams, William W. and Loustaunau, Philippe},
  title         = {An Introduction to Gröbner Bases},
  series        = {Graduate studies in mathematics},
  publisher     = {American Mathematical Society},
  year          = {1994},
  doi           = {10.1090/gsm/003}
}

@Misc{ATLAS,
  bibkey        = {ATLAS},
  author        = {Wilson, R. A. and Walsh, P. and Tripp, J. and Suleiman, I. and Parker, R. A. and Norton, S. P. and
                  Nickerson, S. and Linton, S. and Bray, J. and Abbott, R.},
  title         = {ATLAS of Finite Group Representations},
  howpublished  = {Published electronically},
  url           = {http://atlas.math.rwth-aachen.de/Atlas/v3}
}

@Article{AZ99,
  author        = {Amenta, Nina and Ziegler, Gunter M},
  title         = {Deformed products and maximal shadows of polytopes},
  journal       = {Contemporary Mathematics},
  volume        = {223},
  publisher     = {Providence, RI: American Mathematical Society},
  pages         = {57--90},
  year          = {1999},
  url           = {https://citeseerx.ist.psu.edu/document?repid=rep1&type=pdf&doi=6eaea4b5c868c84295a0977ed9fce92d7c960a39}
}

@Article{BBS02,
  author        = {Bayer, M. and Bruening, A. and Stewart, J.},
  title         = {A Combinatorial Study of Multiplexes and Ordinary Polytopes},
  journal       = {Discrete \& Computational Geometry},
  volume        = {27},
  pages         = {49--63},
  year          = {2002},
  doi           = {10.1007/s00454-001-0051-x}
}

@Article{BCL21,
  author        = {Bies, Martin and Cveti\v{c}, Mirjam and Liu, Muyang},
  title         = {Statistics of limit root bundles relevant for exact matter spectra of F-theory MSSMs},
  journal       = {Phys. Rev. D},
  volume        = {104},
  publisher     = {American Physical Society},
  pages         = {L061903},
  year          = {2021},
  month         = {Sep},
  doi           = {10.1103/PhysRevD.104.L061903},
  url           = {https://link.aps.org/doi/10.1103/PhysRevD.104.L061903},
  issue         = {6},
  numpages      = {8}
}

@Article{BDEPS04,
  author        = {Berry, Neil and Dubickas, Artūras and Elkies, Noam D. and Poonen, Bjorn and Smyth, Chris},
  title         = {The conjugate dimension of algebraic numbers},
  journal       = {Q. J. Math.},
  fjournal      = {The Quarterly Journal of Mathematics},
  volume        = {55},
  number        = {3},
  pages         = {237--252},
  year          = {2004},
  doi           = {10.1093/qjmath/55.3.237}
}

@InCollection{BDLP17,
  author        = {Böhm, Janko and Decker, Wolfram and Laplagne, Santiago and Pfister, Gerhard},
  title         = {Local to global algorithms for the Gorenstein adjoint ideal of a curve},
  booktitle     = {Algorithmic and experimental methods in algebra, geometry, and number theory},
  publisher     = {Springer, Cham},
  pages         = {51--96},
  year          = {2017},
  doi           = {10.1007/978-3-319-70566-8_3}
}

@InProceedings{BDLP19,
  author        = {Böhm, Janko and Decker, Wolfram and Laplagne, Santiago and Pfister, Gerhard},
  title         = {Computing integral bases via localization and Hensel lifting},
  booktitle     = {MEGA 2019 - International Conference on Effective Methods in Algebraic Geometry},
  address       = {Madrid, Spain},
  year          = {2019},
  archiveprefix = {HAL},
  eprint        = {hal-02912148}
}

@Article{BDLPSS13,
  author        = {Böhm, Janko and Decker, Wolfram and Laplagne, Santiago and Pfister, Gerhard and Steenpaß, Andreas
                  and Steidel, Stefan},
  title         = {Parallel algorithms for normalization},
  journal       = {Journal of Symbolic Computation},
  volume        = {51},
  note          = {Effective Methods in Algebraic Geometry},
  pages         = {99--114},
  year          = {2013},
  doi           = {10.1016/j.jsc.2012.07.002}
}

@Misc{BEO23,
  author        = {Besche, Hans Ulrich and Eick, Bettina and O'Brien, Eamonn},
  title         = {SmallGrp, The GAP Small Groups Library, Version 1.5.3},
  note          = {GAP package},
  year          = {2023},
  month         = {5},
  url           = {https://gap-packages.github.io/smallgrp/}
}

@InProceedings{BES-E-D21,
  author        = {Berthomieu, Jérémy and Eder, Christian and Safey El Din, Mohab},
  title         = {Msolve: A Library for Solving Polynomial Systems},
  booktitle     = {Proceedings of the 2021 on International Symposium on Symbolic and Algebraic Computation},
  series        = {ISSAC '21},
  address       = {New York, NY, USA},
  publisher     = {Association for Computing Machinery},
  pages         = {51--58},
  year          = {2021},
  doi           = {10.1145/3452143.3465545},
  location      = {Virtual Event, Russian Federation}
}

@Article{BES19,
  author        = {Backman, Spencer and Eur, Christopher and Simpson, Connor},
  title         = {Simplicial generation of Chow rings of matroids},
  journal       = {arXiv:1905.07114},
  year          = {2019},
  doi           = {10.48550/arxiv.1905.07114},
  primaryclass  = {math.CO}
}

@Book{BGV03,
  author        = {Bueso, José Luis and Gómez-Torrecillas, José and Verschoren, Alain},
  title         = {Algorithmic methods in non-commutative algebra. {Applications} to quantum groups.},
  zbl           = {1063.16054},
  series        = {Math. Model.: Theory Appl.},
  volume        = {17},
  publisher     = {Dordrecht: Kluwer Academic Publishers},
  year          = {2003},
  fseries       = {Mathematical Modelling: Theory and Applications},
  language      = {English},
  zbmath        = {1988897}
}

@Book{BH09,
  author        = {Bruns, Winfried and Herzog, Jürgen},
  title         = {Cohen-{M}acaulay rings},
  series        = {Cambridge Studies in Advanced Mathematics},
  volume        = {39},
  note          = {2nd edition},
  publisher     = {Cambridge University Press, Cambridge},
  year          = {2009}
}

@Article{BH23,
  author        = {Brandhorst, Simon and Hofmann, Tommy},
  title         = {Finite subgroups of automorphisms of K3 surfaces},
  journal       = {Forum of Mathematics, Sigma},
  volume        = {11},
  publisher     = {Cambridge University Press, Cambridge},
  pages         = {e54 1--57},
  year          = {2023},
  doi           = {10.1017/fms.2023.50}
}

@Article{BHMPW20,
  author        = {Braden, Tom and Huh, June and Matherne, Jacob P. and Proudfoot, Nicholas and Wang, Botong},
  title         = {A semi-small decomposition of the Chow ring of a matroid},
  journal       = {arXiv:2002.03341},
  year          = {2020},
  doi           = {10.48550/arXiv.2002.03341},
  primaryclass  = {math.AG}
}

@Book{BHPV-D-V04,
  author        = {Barth, Wolf P. and Hulek, Klaus and Peters, Chris A. M. and Van de Ven, Antonius},
  title         = {Compact complex surfaces},
  zbl           = {1036.14016},
  series        = {Ergeb. Math. Grenzgeb., 3. Folge},
  volume        = {4},
  publisher     = {Berlin: Springer},
  edition       = {2nd enlarged ed.},
  year          = {2004},
  fseries       = {Ergebnisse der Mathematik und ihrer Grenzgebiete. 3. Folge},
  language      = {English},
  zbmath        = {2008523}
}

@Article{BJRR10,
  author        = {Blumenhagen, Ralph and Jurke, Benjamin and Rahn, Thorsten and Roschy, Helmut},
  title         = {Cohomology of line bundles: A computational algorithm},
  journal       = {Journal of Mathematical Physics},
  volume        = {51},
  number        = {10},
  publisher     = {AIP Publishing},
  pages         = {103525},
  year          = {2010},
  month         = {Oct},
  doi           = {10.1063/1.3501132}
}

@Misc{BJRR10*1,
  author        = {Blumenhagen, Ralph and Jurke, Benjamin and Rahn, Thorsten and Roschy, Helmut},
  title         = {cohomCalg package},
  note          = {High-performance line bundle cohomology computation based on BJRR10},
  howpublished  = {Published electronically on GitHub},
  year          = {2010},
  url           = {https://github.com/BenjaminJurke/cohomCalg}
}

@Article{BJRR12,
  author        = {Blumenhagen, Ralph and Jurke, Benjamin and Rahn, Thorsten and Roschy, Helmut},
  title         = {Cohomology of line bundles: Applications},
  journal       = {Journal of Mathematical Physics},
  volume        = {53},
  number        = {1},
  publisher     = {AIP Publishing},
  pages         = {012302},
  year          = {2012},
  month         = {Jan},
  doi           = {10.1063/1.3677646}
}

@Article{BJSST07,
  author        = {Bogart, T. and Jensen, A. N. and Speyer, D. and Sturmfels, B. and Thomas, R. R.},
  title         = {Computing tropical varieties},
  zbl           = {1121.14051},
  journal       = {J. Symb. Comput.},
  fjournal      = {Journal of Symbolic Computation},
  volume        = {42},
  number        = {1-2},
  pages         = {54--73},
  year          = {2007},
  doi           = {10.1016/j.jsc.2006.02.004},
  language      = {English},
  zbmath        = {5203512}
}

@Article{BKR20,
  author        = {Böhm, Janko and Keicher, Simon and Ren, Yue},
  title         = {Computing {GIT}-fans with symmetry and the {M}ori chamber decomposition of $\overline M_{0,6}$},
  journal       = {Math. Comp.},
  fjournal      = {Mathematics of Computation},
  volume        = {89},
  number        = {326},
  pages         = {3003--3021},
  year          = {2020},
  doi           = {10.1090/mcom/3546}
}

@Article{BL81,
  author        = {Billera, Louis J. and Lee, Carl W.},
  title         = {A proof of the sufficiency of {M}c{M}ullen's conditions for $f$-vectors of simplicial convex
                  polytopes},
  journal       = {J. Combin. Theory Ser. A},
  volume        = {31},
  number        = {3},
  pages         = {237--255},
  year          = {1981},
  doi           = {10.1016/0097-3165(81)90058-3}
}

@Article{BN07,
  author        = {Baker, Matthew and Norine, Serguei},
  title         = {Riemann-{R}och and {A}bel-{J}acobi theory on a finite graph},
  mrnumber      = {2355607},
  journal       = {Adv. Math.},
  fjournal      = {Advances in Mathematics},
  volume        = {215},
  number        = {2},
  pages         = {766--788},
  year          = {2007},
  doi           = {10.1016/j.aim.2007.04.012}
}

@Article{BS09,
  author        = {Banica, Teodor and Speicher, Roland},
  title         = {Liberation of orthogonal Lie groups},
  journal       = {Advances in Mathematics},
  volume        = {222},
  number        = {4},
  pages         = {1461--1501},
  year          = {2009},
  doi           = {10.1016/j.aim.2009.06.009}
}

@Book{Ben93,
  author        = {Benson, David J.},
  title         = {Polynomial invariants of finite groups},
  series        = {London Mathematical Society Lecture Note Series},
  volume        = {190},
  address       = {Cambridge},
  publisher     = {Cambridge University Press},
  year          = {1993}
}

@MastersThesis{Bhm99,
  author        = {Böhm, Janko},
  title         = {Parametrisierung rationaler Kurven},
  year          = {1999},
  school        = {Universität Bayreuth},
  type          = {Diploma Thesis}
}

@PhDThesis{Bie18,
  author        = {Bies, Martin},
  title         = {Cohomologies of coherent sheaves and massless spectra in {F}-theory},
  year          = {2018},
  month         = {2},
  doi           = {10.11588/heidok.00024045},
  school        = {Heidelberg U.}
}

@Article{Bie24,
  author        = {Bies, Martin},
  title         = {{Root bundles: Applications to F-theory Standard Models}},
  journal       = {Proc. Symp. Pure Math.},
  volume        = {107},
  pages         = {17--44},
  year          = {2024},
  doi           = {10.1090/pspum/107},
  eprint        = {2303.08144},
  archiveprefix = {arXiv},
  primaryclass  = {hep-th}
}

@Article{Bis96,
  author        = {Bisztriczky, T.},
  title         = {On a class of generalized simplices},
  journal       = {Mathematika},
  volume        = {43},
  number        = {2},
  publisher     = {London Mathematical Society},
  pages         = {274--285},
  year          = {1996},
  doi           = {10.1112/S0025579300011773}
}

@Book{Bur55,
  author        = {Burnside, W.},
  title         = {Theory of groups of finite order},
  mrnumber      = {69818},
  note          = {2d ed},
  publisher     = {Dover Publications, Inc., New York},
  pages         = {xxiv+512},
  year          = {1955}
}

@Book{C-MLS20,
  author        = {Cisneros Molina, Jose Luis and Le, Dung Trang and Seade, Jose},
  title         = {Handbook of Geometry and Topology of Singularities {I}},
  publisher     = {Springer-Verlag, Cham},
  pages         = {xviii+601},
  year          = {2020},
  doi           = {10.1007/978-3-030-53061-7}
}

@Book{C-MLS21,
  author        = {Cisneros Molina, Jose Luis and Le, Dung Trang and Seade, Jose},
  title         = {Handbook of Geometry and Topology of Singularities II},
  publisher     = {Springer-Verlag, Cham},
  pages         = {xii+578},
  year          = {2021},
  doi           = {10.1007/978-3-030-78024-1}
}

@Book{CCNPW85,
  author        = {Conway, J. H. and Curtis, R. T. and Norton, S. P. and Parker, R. A. and Wilson, R. A.},
  title         = {Atlas of finite groups},
  mrnumber      = {827219 (88g:20025)},
  note          = {Maximal subgroups and ordinary characters for simple groups, With computational assistance from J. G.
                  Thackray},
  address       = {Eynsham},
  publisher     = {Oxford University Press},
  pages         = {xxxiv+252},
  year          = {1985}
}

@Article{CHLLT19,
  author        = {Cveti\v{c}, Mirjam and Halverson, James and Lin, Ling and Liu, Muyang and Tian, Jiahua},
  title         = {{Quadrillion $F$-Theory Compactifications with the Exact Chiral Spectrum of the Standard Model}},
  journal       = {Phys. Rev. Lett.},
  volume        = {123},
  number        = {10},
  pages         = {101601},
  year          = {2019},
  doi           = {10.1103/PhysRevLett.123.101601},
  eprint        = {1903.00009},
  archiveprefix = {arXiv},
  primaryclass  = {hep-th},
  reportnumber  = {UPR-1297-T}
}

@Article{CHM98,
  author        = {Conway, John H. and Hulpke, Alexander and McKay, John},
  title         = {On transitive permutation groups},
  mrnumber      = {1635715},
  journal       = {LMS J. Comput. Math.},
  fjournal      = {LMS Journal of Computation and Mathematics},
  volume        = {1},
  pages         = {1--8},
  year          = {1998},
  doi           = {10.1112/S1461157000000115}
}

@Article{CKM97,
  author        = {Collart, S. and Kalkbrener, M. and Mall, D.},
  title         = {Converting Bases with the Gröbner Walk},
  journal       = {Journal of Symbolic Computation},
  volume        = {24},
  number        = {3},
  pages         = {465--469},
  year          = {1997},
  doi           = {10.1006/jsco.1996.0145}
}

@Book{CLO05,
  author        = {Cox, David A. and Little, John and O'Shea, Donal},
  title         = {Using Algebraic Geometry},
  series        = {Graduate Texts in Mathematics},
  volume        = {185},
  publisher     = {Springer-Verlag},
  year          = {2005},
  doi           = {10.1007/b138611}
}

@Book{CLS11,
  author        = {Cox, David A. and Little, John B. and Schenck, Henry K.},
  title         = {Toric varieties},
  mrnumber      = {2810322},
  series        = {Graduate Studies in Mathematics},
  volume        = {124},
  publisher     = {Providence, RI: American Mathematical Society (AMS)},
  pages         = {xxiv+841},
  year          = {2011},
  doi           = {10.1090/gsm/124}
}

@Article{CMS07,
  author        = {Collins, Benoît and Mingo, James A. and Śniady, Piotr and Speicher, Roland},
  title         = {Second order freeness and fluctuations of random matrices. III: Higher order freeness and free
                  cumulants},
  journal       = {Documenta Mathematica},
  volume        = {12},
  pages         = {1--70},
  year          = {2007},
  doi           = {10.4171/dm/220}
}

@Article{CMT04,
  author        = {Cohen, Arjeh M. and Murray, Scott H. and Taylor, D. E.},
  title         = {Computing in groups of Lie type},
  mrnumber      = {2047097},
  journal       = {Math. Comp.},
  fjournal      = {Mathematics of Computation},
  volume        = {73},
  number        = {247},
  pages         = {1477--1498},
  year          = {2004},
  doi           = {10.1090/S0025-5718-03-01582-5}
}

@Book{CS99,
  author        = {Conway, J. H. and Sloane, N. J. A.},
  title         = {Sphere packings, lattices and groups},
  mrnumber      = {1662447},
  series        = {Grundlehren der mathematischen Wissenschaften [Fundamental Principles of Mathematical Sciences]},
  volume        = {290},
  note          = {With additional contributions by E. Bannai, R. E. Borcherds, J. Leech, S. P. Norton, A. M. Odlyzko,
                  R. A. Parker, L. Queen and B. B. Venkov},
  publisher     = {Springer-Verlag, New York},
  edition       = {Third},
  pages         = {lxxiv+703},
  year          = {1999},
  doi           = {10.1007/978-1-4757-6568-7}
}

@Article{CSZ15,
  author        = {Ceballos, Cesar and Santos, Francisco and Ziegler, Günter M.},
  title         = {Many non-equivalent realizations of the associahedron},
  journal       = {Combinatorica},
  volume        = {35},
  number        = {5},
  publisher     = {Springer},
  pages         = {513--551},
  year          = {2015},
  doi           = {10.1007/s00493-014-2959-9}
}

@Article{CW16,
  author        = {Cébron, Guillaume and Weber, Moritz},
  title         = {Quantum groups based on spatial partitions},
  journal       = {arXiv:1609.02321},
  year          = {2016},
  doi           = {10.48550/arXiv.1609.02321},
  primaryclass  = {math.QA}
}

@Book{Cam99,
  author        = {Cameron, Peter J.},
  title         = {Permutation groups},
  series        = {London Mathematical Society Student Texts},
  volume        = {45},
  publisher     = {Cambridge University Press, Cambridge},
  pages         = {x+220},
  year          = {1999},
  doi           = {10.1017/CBO9780511623677}
}

@InCollection{Chr91,
  author        = {Christophersen, Jan Arthur},
  title         = {On the components and discriminant of the versal base space of cyclic quotient singularities},
  booktitle     = {Singularity theory and its applications, Part {I} ({C}oventry, 1988/1989)},
  series        = {Lecture Notes in Math.},
  volume        = {1462},
  publisher     = {Springer, Berlin},
  pages         = {81--92},
  year          = {1991},
  doi           = {10.1007/BFb0086376}
}

@Book{Coh00,
  author        = {Cohen, Henri},
  title         = {Advanced topics in computational number theory},
  series        = {Graduate Texts in Mathematics},
  volume        = {193},
  publisher     = {Springer-Verlag, New York},
  pages         = {xvi+578},
  year          = {2000},
  doi           = {10.1007/978-1-4419-8489-0}
}

@Book{Coh93,
  author        = {Cohen, Henri},
  title         = {A course in computational algebraic number theory},
  series        = {Graduate Texts in Mathematics},
  volume        = {138},
  publisher     = {Springer-Verlag, Berlin},
  pages         = {xii+534},
  year          = {1993},
  doi           = {10.1007/978-3-662-02945-9}
}

@Article{Cor21,
  author        = {Corey, D.},
  title         = {Initial degenerations of {G}rassmannians},
  journal       = {Sel. Math. New Ser.},
  fjournal      = {Selecta Mathematica New Series},
  volume        = {27},
  number        = {57},
  year          = {2021},
  doi           = {10.1007/s00029-021-00679-6}
}

@InCollection{DE02,
  author        = {Decker, Wolfram and Eisenbud, David},
  title         = {Sheaf algorithms using the exterior algebra},
  booktitle     = {Computations in algebraic geometry with Macaulay 2},
  zbl           = {0994.14010},
  publisher     = {Berlin: Springer},
  pages         = {215--249},
  year          = {2002},
  language      = {English},
  zbmath        = {1693054}
}

@Article{DES93,
  author        = {Decker, Wolfram and Ein, Lawrence and Schreyer, Frank-Olaf},
  title         = {Construction of surfaces in ${\mathbb P}^4$},
  zbl           = {0795.14019},
  journal       = {J. Algebr. Geom.},
  fjournal      = {Journal of Algebraic Geometry},
  volume        = {2},
  number        = {2},
  pages         = {185--237},
  year          = {1993},
  language      = {English},
  zbmath        = {404355}
}

@Article{DF20,
  bibkey        = {DF20},
  author        = {De Franceschi, G.},
  title         = {Centralizers and conjugacy classes in finite classical groups},
  journal       = {arXiv:2008.12651},
  year          = {2020},
  doi           = {10.48550/arXiv.2008.12651},
  primaryclass  = {math.GR}
}

@Article{DFO13,
  author        = {Detinko, A. S. and Flannery, D. L. and O'Brien, E. A.},
  title         = {Recognizing finite matrix groups over infinite fields},
  journal       = {J. Symbolic Comput.},
  fjournal      = {Journal of Symbolic Computation},
  volume        = {50},
  pages         = {100--109},
  year          = {2013},
  doi           = {10.1016/j.jsc.2012.04.002}
}

@InCollection{DGP99,
  author        = {Decker, Wolfram and Greuel, Gert-Martin and Pfister, Gerhard},
  title         = {Primary decomposition: algorithms and comparisons},
  booktitle     = {Algorithmic algebra and number theory. Selected papers from a conference, Heidelberg, Germany,
                  October 1997},
  publisher     = {Springer, Berlin},
  pages         = {187--220},
  year          = {1999},
  doi           = {10.1007/978-3-642-59932-3}
}

@Article{DH00,
  author        = {Domokos, Mátyás and Hegedűs, Pál},
  title         = {Noether's bound for polynomial invariants of finite groups},
  mrnumber      = {1739493},
  journal       = {Arch. Math. (Basel)},
  fjournal      = {Archiv der Mathematik},
  volume        = {74},
  number        = {3},
  pages         = {161--167},
  year          = {2000},
  doi           = {10.1007/s000130050426}
}

@Article{DHS98,
  author        = {Decker, Wolfram and Heydtmann, Agnes Eileen and Schreyer, Frank-Olaf},
  title         = {Generating a {N}oetherian normalization of the invariant ring of a finite group},
  journal       = {J. Symbolic Comput.},
  fjournal      = {Journal of Symbolic Computation},
  volume        = {25},
  number        = {6},
  pages         = {727--731},
  year          = {1998},
  doi           = {10.1006/jsco.1997.0196}
}

@InCollection{DJ98,
  author        = {Decker, Wolfram and de Jong, Theo},
  title         = {Gröbner bases and invariant theory},
  booktitle     = {Gröbner bases and applications. Based on a course for young researchers, January 1998, and the
                  conference "33 years of Gröbner bases", Linz, Austria, February 2--4, 1998},
  mrnumber      = {1699814},
  series        = {London Math. Soc. Lecture Note Ser.},
  volume        = {251},
  publisher     = {Cambridge Univ. Press, Cambridge},
  pages         = {61--89},
  year          = {1998},
  doi           = {10.1017/CBO9780511565847.005}
}

@Book{DK15,
  author        = {Derksen, Harm and Kemper, Gregor},
  title         = {Computational invariant theory. With two appendices by Vladimir L. Popov, and an addendum by Norbert
                  A'Campo and Popov, 2nd enlarged edition, Invariant Theory and Algebraic Transformation Groups, VIII},
  series        = {Encyclopaedia of Mathematical Sciences},
  volume        = {130},
  publisher     = {Springer, Heidelberg},
  edition       = {enlarged},
  pages         = {xxii+366},
  year          = {2015},
  doi           = {10.1007/978-3-662-48422-7}
}

@Article{DK17,
  author        = {Donten-Bury, Maria and Keicher, Simon},
  title         = {Computing resolutions of quotient singularities},
  journal       = {J. Algebra},
  fjournal      = {Journal of Algebra},
  volume        = {472},
  pages         = {546--572},
  year          = {2017}
}

@Book{DL06,
  author        = {Decker, Wolfram and Lossen, Christoph},
  title         = {Computing in algebraic geometry. A quick start using SINGULAR},
  series        = {Algorithms and Computation in Mathematics},
  volume        = {16},
  publisher     = {Springer-Verlag, Berlin; Hindustan Book Agency, New Delhi},
  pages         = {xvi+327},
  year          = {2006},
  doi           = {10.1007/3-540-28993-3}
}

@Book{DLRS10,
  bibkey        = {DLRS10},
  author        = {De Loera, Jesús A. and Rambau, Jörg and Santos, Francisco},
  title         = {Triangulations. Structures for algorithms and applications},
  zbl           = {1207.52002},
  series        = {Algorithms and Computation in Mathematics},
  volume        = {25},
  address       = {Berlin},
  publisher     = {Springer-Verlag},
  pages         = {xiv+535},
  year          = {2010},
  doi           = {10.1007/978-3-642-12971-1}
}

@Book{DP13,
  author        = {Decker, Wolfram and Pfister, Gerhard},
  title         = {A first course in computational algebraic geometry},
  series        = {African Institute of Mathematics (AIMS) Library Series},
  publisher     = {Cambridge University Press, Cambridge},
  pages         = {viii+118},
  year          = {2013},
  doi           = {10.1017/CBO9781139565769}
}

@Article{DS00,
  author        = {Decker, Wolfram and Schreyer, Frank-Olaf},
  title         = {Non-general type surfaces in ${\mathbb P}^4$: {Some} remarks on bounds and constructions},
  zbl           = {1012.14014},
  journal       = {J. Symb. Comput.},
  fjournal      = {Journal of Symbolic Computation},
  volume        = {29},
  number        = {4-5},
  pages         = {545--582},
  year          = {2000},
  doi           = {10.1006/jsco.1999.0323},
  language      = {English},
  zbmath        = {1471046}
}

@Book{DSS09,
  author        = {Drton, Mathias and Sturmfels, Bernd and Sullivant, Seth},
  title         = {Lectures on algebraic statistics},
  zbl           = {1166.13001},
  series        = {Oberwolfach Semin.},
  volume        = {39},
  publisher     = {Basel: Birkh{\"a}user},
  year          = {2009},
  fseries       = {Oberwolfach Seminars},
  language      = {English},
  zbmath        = {5303649}
}

@Article{Der99,
  author        = {Derksen, Harm},
  title         = {Computation of invariants for reductive groups},
  journal       = {Adv. Math.},
  fjournal      = {Advances in Mathematics},
  volume        = {141},
  number        = {2},
  pages         = {366--384},
  year          = {1999},
  doi           = {10.1006/aima.1998.1787}
}

@Article{EFS03,
  author        = {Eisenbud, David and Fl{\o}ystad, Gunnar and Schreyer, Frank-Olaf},
  title         = {Sheaf cohomology and free resolutions over exterior algebras},
  zbl           = {1063.14021},
  journal       = {Trans. Am. Math. Soc.},
  fjournal      = {Transactions of the American Mathematical Society},
  volume        = {355},
  number        = {11},
  pages         = {4397--4426},
  year          = {2003},
  doi           = {10.1090/S0002-9947-03-03291-4},
  language      = {English},
  zbmath        = {1963988}
}

@Book{EH16,
  author        = {Eisenbud, David and Harris, Joe},
  title         = {3264 and all that. {A} second course in algebraic geometry},
  zbl           = {1341.14001},
  publisher     = {Cambridge: Cambridge University Press},
  year          = {2016},
  doi           = {10.1017/CBO9781139062046},
  language      = {English},
  zbmath        = {6562439}
}

@Article{EHU03,
  author        = {Eisenbud, David and Huneke, Craig and Ulrich, Bernd},
  title         = {What is the {Rees} algebra of a module?},
  journal       = {Proc. Am. Math. Soc.},
  fjournal      = {Proceedings of the American Mathematical Society},
  volume        = {131},
  number        = {3},
  pages         = {701--708},
  year          = {2003},
  doi           = {10.1090/S0002-9939-02-06575-9},
  language      = {English}
}

@Article{EHV92,
  author        = {Eisenbud, David and Huneke, Craig and Vasconcelos, Wolmer},
  title         = {Direct methods for primary decomposition},
  journal       = {Invent. Math.},
  fjournal      = {Inventiones Mathematicae},
  volume        = {110},
  number        = {2},
  pages         = {207--235},
  year          = {1992},
  doi           = {10.1007/BF01231331}
}

@Article{EM16,
  author        = {Eser, Zekiye Sahin and Matusevich, Laura Felicia},
  title         = {Decompositions of cellular binomial ideals},
  journal       = {J. Lond. Math. Soc. (2)},
  fjournal      = {Journal of the London Mathematical Society. Second Series},
  volume        = {94},
  number        = {2},
  pages         = {409--426},
  year          = {2016},
  doi           = {10.1112/jlms/jdw012}
}

@Article{EM19,
  author        = {Eser, Zekiye Sahin and Matusevich, Laura Felicia},
  title         = {Corrigendum: Decompositions of cellular binomial ideals: (J. Lond. Math. Soc. 94 (2016) 409--426)},
  journal       = {J. Lond. Math. Soc. (2)},
  fjournal      = {Journal of the London Mathematical Society. Second Series},
  volume        = {100},
  number        = {2},
  pages         = {717--719},
  year          = {2019},
  doi           = {10.1112/jlms.12232}
}

@Article{EMSS16,
  author        = {Er{\"o}cal, Bur{\c{c}}in and Motsak, Oleksandr and Schreyer, Frank-Olaf and Steenpa{\ss}, Andreas},
  title         = {Refined algorithms to compute syzygies},
  zbl           = {1405.14138},
  journal       = {J. Symb. Comput.},
  fjournal      = {Journal of Symbolic Computation},
  volume        = {74},
  pages         = {308--327},
  year          = {2016},
  doi           = {10.1016/j.jsc.2015.07.004},
  language      = {English},
  zbmath        = {6517845}
}

@Article{ES96,
  author        = {Eisenbud, David and Sturmfels, Bernd},
  title         = {Binomial ideals},
  journal       = {Duke Math. J.},
  fjournal      = {Duke Mathematical Journal},
  volume        = {84},
  number        = {1},
  pages         = {1--45},
  year          = {1996},
  doi           = {10.1215/S0012-7094-96-08401-X}
}

@Book{Eis95,
  author        = {Eisenbud, David},
  title         = {Commutative algebra. With a view toward algebraic geometry},
  zbl           = {0819.13001},
  journal       = {Grad. Texts Math.},
  fjournal      = {Graduate Texts in Mathematics},
  volume        = {150},
  publisher     = {Berlin: Springer-Verlag},
  pages         = {xvi + 785},
  year          = {1995}
}

@Book{Eis98,
  author        = {Eisenbud, David},
  title         = {Computing cohomology. A chapter in W. Vasconcelos, Computational methods in commutative algebra and
                  algebraic geometry},
  publisher     = {Berlin: Springer},
  pages         = {209--216},
  year          = {1998},
  language      = {English}
}

@Article{FGLM93,
  author        = {Faugère, J.C. and Gianni, P. and Lazard, D. and Mora, T.},
  title         = {Efficient Computation of Zero-dimensional Gröbner Bases by Change of Ordering},
  journal       = {Journal of Symbolic Computation},
  volume        = {16},
  number        = {4},
  pages         = {329--344},
  year          = {1993},
  doi           = {10.1006/jsco.1993.1051}
}

@Article{FJLT07,
  author        = {Fukuda, K. and Jensen, A. N. and Lauritzen, N. and Thomas, R.},
  title         = {The generic Gröbner walk},
  journal       = {Journal of Symbolic Computation},
  volume        = {42},
  number        = {3},
  pages         = {298--312},
  year          = {2007},
  doi           = {10.1016/j.jsc.2006.09.004}
}

@Article{FJR17,
  author        = {Fan, Huijun and Jarvis, Tyler and Ruan, Yongbin},
  title         = {A mathematical theory of the gauged linear sigma model},
  journal       = {Geometry \& Topology},
  volume        = {22},
  number        = {1},
  publisher     = {Mathematical Sciences Publishers},
  pages         = {235--303},
  year          = {2017},
  month         = {Oct},
  doi           = {10.2140/gt.2018.22.235}
}

@Article{FJT07,
  author        = {Fukuda, Komei and Jensen, Anders N. and Thomas, Rekha R.},
  title         = {Computing Groebner Fans},
  journal       = {Math. Comp.},
  fjournal      = {Mathematics of Computation},
  volume        = {76},
  number        = {260},
  pages         = {2189--2213},
  year          = {2007},
  doi           = {10.1090/S0025-5718-07-01986-2}
}

@InProceedings{FLINT,
  bibkey        = {FLINT},
  author        = {W. B. Hart},
  title         = {Fast Library for Number Theory: An Introduction},
  booktitle     = {Proceedings of the Third International Congress on Mathematical Software},
  series        = {ICMS'10},
  note          = {\url{https://flintlib.org}},
  address       = {Berlin, Heidelberg},
  publisher     = {Springer-Verlag},
  pages         = {88--91},
  year          = {2010},
  location      = {Kobe, Japan},
  numpages      = {4}
}

@Article{FY04,
  author        = {Feichtner, Eva Maria and Yuzvinsky, Sergey},
  title         = {Chow rings of toric varieties defined by atomic lattices},
  journal       = {Inventiones Mathematicae},
  volume        = {155},
  number        = {3},
  publisher     = {Springer Science and Business Media {LLC}},
  pages         = {515--536},
  year          = {2004},
  month         = {mar},
  doi           = {10.1007/s00222-003-0327-2}
}

@Article{Fau99,
  author        = {Faugère, Jean-Charles},
  title         = {A new efficient algorithm for computing Gröbner bases (F4)},
  journal       = {Journal of Pure and Applied Algebra},
  volume        = {139},
  number        = {1--3},
  publisher     = {Elsevier},
  pages         = {61--88},
  year          = {1999},
  doi           = {10.1016/S0022-4049(99)00005-5},
  archiveprefix = {HAL},
  eprint        = {hal-01148855}
}

@Book{Ful69,
  author        = {Fulton, William},
  title         = {Algebraic curves. An introduction to algebraic geometry},
  series        = {Mathematics Lecture Note Series},
  note          = {Notes written with the collaboration of Richard Weiss},
  publisher     = {W. A. Benjamin, Inc., New York-Amsterdam},
  pages         = {xiii+226},
  year          = {1969}
}

@Book{Ful97,
  author        = {Fulton, William},
  title         = {Young tableaux},
  series        = {London Mathematical Society Student Texts},
  volume        = {35},
  note          = {With applications to representation theory and geometry},
  publisher     = {Cambridge University Press, Cambridge},
  pages         = {x+260},
  year          = {1997}
}

@Book{Ful98,
  author        = {Fulton, William},
  title         = {Intersection theory},
  mrnumber      = {1644323},
  series        = {Ergebnisse der Mathematik und ihrer Grenzgebiete. 3. Folge. A Series of Modern Surveys in Mathematics
                  [Results in Mathematics and Related Areas. 3rd Series. A Series of Modern Surveys in Mathematics]},
  volume        = {2},
  publisher     = {Springer-Verlag, Berlin},
  edition       = {Second},
  pages         = {xiv+470},
  year          = {1998},
  doi           = {10.1007/978-1-4612-1700-8}
}

@InProceedings{GHJ16,
  author        = {Gawrilow, Ewgenij and Hampe, Simon and Joswig, Michael},
  title         = {The polymake XML File Format},
  editor        = {Greuel, Gert-Martin and Koch, Thorsten and Paule, Peter and Sommese, Andrew},
  booktitle     = {Mathematical Software -- ICMS 2016},
  address       = {Cham},
  publisher     = {Springer International Publishing},
  pages         = {403--410},
  year          = {2016}
}

@InCollection{GJ00,
  author        = {Gawrilow, Ewgenij and Joswig, Michael},
  title         = {polymake: a Framework for Analyzing Convex Polytopes},
  editor        = {Kalai, Gil and Ziegler, Günter M.},
  booktitle     = {Polytopes --- Combinatorics and Computation},
  note          = {https://polymake.org},
  publisher     = {Birkhäuser},
  pages         = {43--74},
  year          = {2000},
  doi           = {10.1007/978-3-0348-8438-9_2}
}

@Article{GJRW10,
  author        = {Gawrilow, Ewgenij and Joswig, Michael and Rörig, Thilo and Witte, Nikolaus},
  title         = {Drawing polytopal graphs with polymake},
  mrnumber      = {2577692 (2011c:68147)},
  journal       = {Comput. Vis. Sci.},
  fjournal      = {Computing and Visualization in Science},
  volume        = {13},
  number        = {2},
  pages         = {99--110},
  year          = {2010},
  doi           = {10.1007/s00791-009-0127-3},
  eprint        = {0711.2397}
}

@InProceedings{GK14,
  author        = {Giannakopoulos, Yiannis and Koutsoupias, Elias},
  title         = {Duality and optimality of auctions for uniform distributions},
  booktitle     = {Proceedings of the fifteenth ACM conference on Economics and computation},
  publisher     = {Association for Computing Machinery, New York},
  pages         = {259--276},
  year          = {2014}
}

@Book{GLS07,
  author        = {Greuel, G.-M. and Lossen, C. and Shustin, E.},
  title         = {Introduction to Singularities and Deformations},
  mrnumber      = {2290112},
  series        = {Springer Monographs in Mathematics},
  publisher     = {Springer-Verlag, Berlin},
  pages         = {xii+471},
  year          = {2007},
  doi           = {10.1007/3-540-28419-2}
}

@Article{GLS10,
  author        = {Greuel, Gert-Martin and Laplagne, Santiago and Seelisch, Frank},
  title         = {Normalization of rings},
  journal       = {J. Symbolic Comput.},
  fjournal      = {Journal of Symbolic Computation},
  volume        = {45},
  number        = {9},
  pages         = {887--901},
  year          = {2010},
  doi           = {10.1016/j.jsc.2010.04.002}
}

@Book{GP08,
  author        = {Greuel, Gert-Martin and Pfister, Gerhard},
  title         = {A Singular introduction to commutative algebra. With contributions by Olaf Bachmann, Christoph Lossen
                  and Hans Schönemann. 2nd extended ed.},
  note          = {With 1 CD-ROM (Windows, Macintosh and UNIX)},
  publisher     = {Springer, Berlin},
  pages         = {xx+689},
  year          = {2008},
  doi           = {10.1007/978-3-540-73542-7}
}

@Article{GS79,
  author        = {Goldfarb, Donald and Sit, William Y},
  title         = {Worst case behavior of the steepest edge simplex method},
  journal       = {Discrete Applied Mathematics},
  volume        = {1},
  number        = {4},
  publisher     = {Elsevier},
  pages         = {277--285},
  year          = {1979},
  doi           = {10.1016/0166-218X(79)90004-0}
}

@Misc{GSS22,
  author        = {Daniel R. Grayson and Alexandra Seceleanu and Michael E. Stillman},
  title         = {Computations in intersection rings of flag bundles},
  year          = {2022},
  url           = {https://arxiv.org/abs/1205.4190},
  eprint        = {1205.4190},
  archiveprefix = {arXiv},
  primaryclass  = {math.AG}
}

@InCollection{GTZ88,
  author        = {Gianni, Patrizia and Trager, Barry and Zacharias, Gail},
  title         = {Gröbner bases and primary decomposition of polynomial ideals},
  booktitle     = {Computational aspects of commutative algebra},
  journal       = {J. Symbolic Comput.},
  fjournal      = {Journal of Symbolic Computation},
  volume        = {6},
  publisher     = {Elsevier Ltd, Oxford},
  pages         = {149--167},
  year          = {1988},
  doi           = {10.1016/S0747-7171(88)80040-3}
}

@Book{GW20,
  author        = {Görtz, Ulrich and Wedhorn, Torsten},
  title         = {Algebraic Geometry I: Schemes with Examples and Exercises},
  publisher     = {Springer Spektrum},
  edition       = {2},
  year          = {2020},
  doi           = {10.1007/978-3-658-30733-2}
}

@Misc{Gat18,
  author        = {Gathmann, Andreas},
  title         = {Class notes „Plane Algebraic Curves” (SS 2018)},
  howpublished  = {Published electronically},
  year          = {2018},
  url           = {https://www.mathematik.uni-kl.de/~gathmann/en/curves.php}
}

@Article{Gat96,
  author        = {Gatermann, Karin},
  title         = {Semi-invariants, equivariants and algorithms},
  journal       = {Appl. Algebra Engrg. Comm. Comput.},
  fjournal      = {Applicable Algebra in Engineering, Communication and Computing},
  volume        = {7},
  number        = {2},
  pages         = {105--124},
  year          = {1996},
  doi           = {10.1007/BF01191379}
}

@PhDThesis{Gro20,
  author        = {Gromada, Daniel},
  title         = {Compact matrix quantum groups and their representation categories},
  year          = {2020},
  doi           = {10.22028/D291-32389},
  type          = {doctoralthesis},
  school        = {Universität des Saarlandes}
}

@Book{Gru03,
  bibkey        = {Gru03},
  author        = {Grünbaum, Branko},
  title         = {Convex polytopes},
  series        = {Graduate Texts in Mathematics},
  volume        = {221},
  note          = {Prepared and with a preface by Volker Kaibel, Victor Klee and Günter M. Ziegler},
  address       = {New York},
  publisher     = {Springer-Verlag},
  edition       = {Second},
  pages         = {xvi+468},
  year          = {2003},
  doi           = {10.1007/978-1-4613-0019-9}
}

@Book{HEO05,
  author        = {Holt, Derek F. and Eick, Bettina and O'Brien, Eamonn A.},
  title         = {Handbook of computational group theory},
  series        = {Discrete Mathematics and its Applications (Boca Raton)},
  publisher     = {Chapman \& Hall/CRC, Boca Raton, FL},
  pages         = {xvi+514},
  year          = {2005},
  doi           = {10.1201/9781420035216}
}

@Article{HHS11,
  author        = {Hausen, Jürgen and Herppich, Elaine and Süss, Hendrik},
  title         = {Multigraded factorial rings and {F}ano varieties with torus action},
  mrnumber      = {2804508},
  journal       = {Doc. Math.},
  fjournal      = {Documenta Mathematica},
  volume        = {16},
  pages         = {71--109},
  year          = {2011}
}

@Article{HM73,
  author        = {Horrocks, G. and Mumford, D.},
  title         = {A rank 2 vector bundle on $\text{P}^4$ with 15,000 symmetries},
  zbl           = {0255.14017},
  journal       = {Topology},
  fjournal      = {Topology},
  volume        = {12},
  pages         = {63--81},
  year          = {1973},
  doi           = {10.1016/0040-9383(73)90022-0},
  language      = {English},
  zbmath        = {3402784}
}

@Book{HP89,
  author        = {Holt, Derek F. and Plesken, W.},
  title         = {Perfect groups},
  mrnumber      = {1025760},
  series        = {Oxford Mathematical Monographs},
  note          = {With an appendix by W. Hanrath, Oxford Science Publications},
  publisher     = {The Clarendon Press, Oxford University Press, New York},
  pages         = {xii+364},
  year          = {1989}
}

@Misc{HRR23,
  author        = {Hulpke, Alexander and Roney-Dougal, Colva and Russell, Christopher},
  title         = {PrimGrp, GAP Primitive Permutation Groups Library, Version 3.4.4},
  note          = {GAP package},
  year          = {2023},
  month         = {2},
  url           = {https://gap-packages.github.io/primgrp/}
}

@Article{HT17,
  author        = {Halverson, James and Tian, Jiahua},
  title         = {{Cost of seven-brane gauge symmetry in a quadrillion F-theory compactifications}},
  journal       = {Phys. Rev. D},
  volume        = {95},
  number        = {2},
  pages         = {026005},
  year          = {2017},
  doi           = {10.1103/PhysRevD.95.026005},
  eprint        = {1610.08864},
  archiveprefix = {arXiv},
  primaryclass  = {hep-th}
}

@Book{Har77,
  author        = {Hartshorne, Robin},
  title         = {Algebraic Geometry},
  series        = {Graduate Texts in Mathematics},
  publisher     = {Springer-Verlag, New York},
  pages         = {xvi+496},
  year          = {1977},
  doi           = {10.1007/978-1-4757-3849-0}
}

@Article{Hul22,
  author        = {Hulpke, Alexander},
  title         = {The perfect groups of order up to two million},
  journal       = {Math. Comp.},
  volume        = {91},
  pages         = {1007--1017},
  year          = {2022},
  doi           = {10.1090/mcom/3684}
}

@Misc{Hul23,
  author        = {Hulpke, Alexander},
  title         = {TransGrp, Transitive Groups Library, Version 3.6.5},
  note          = {GAP package},
  year          = {2023},
  month         = {12},
  url           = {https://www.math.colostate.edu/~hulpke/transgrp}
}

@Book{Hum72,
  author        = {Humphreys, James E.},
  title         = {Introduction to Lie Algebras and Representation Theory},
  series        = {Graduate Texts in Mathematics},
  volume        = {9},
  publisher     = {Springer-Verlag, New York},
  pages         = {xii+169},
  year          = {1972},
  doi           = {10.1007/978-1-4612-6398-2}
}

@Book{Hup67,
  author        = {Huppert, B.},
  title         = {Endliche Gruppen. I},
  series        = {Die Grundlehren der mathematischen Wissenschaften},
  volume        = {134},
  publisher     = {Springer-Verlag, Berlin-New York},
  pages         = {xii+793},
  year          = {1967},
  doi           = {10.1007/978-3-642-64981-3}
}

@Book{Huy16,
  author        = {Huybrechts, Daniel},
  title         = {Lectures on {K}3 surfaces},
  mrnumber      = {3586372},
  series        = {Cambridge Studies in Advanced Mathematics},
  volume        = {158},
  publisher     = {Cambridge University Press, Cambridge},
  pages         = {xi+485},
  year          = {2016},
  doi           = {10.1017/CBO9781316594193}
}

@InCollection{IR96,
  author        = {Ito, Yukari and Reid, Miles},
  title         = {The {M}c{K}ay correspondence for finite subgroups of $\mathrm{SL}(3,\mathbb C)$},
  booktitle     = {Higher-dimensional complex varieties ({T}rento, 1994)},
  publisher     = {de Gruyter},
  pages         = {221--240},
  year          = {1996},
  location      = {Berlin}
}

@Article{JKS22,
  author        = {Joswig, Michael and Klimm, Max and Spitz, Sylvain},
  title         = {Generalized permutahedra and optimal auctions},
  journal       = {SIAM Journal on Applied Algebra and Geometry},
  volume        = {6},
  number        = {4},
  publisher     = {SIAM},
  pages         = {711--739},
  year          = {2022}
}

@Article{JLLT22,
  author        = {Joswig, Michael and Lofano, Davide and Lutz, Frank H. and Tsuruga, Mimi},
  title         = {Frontiers of sphere recognition in practice},
  mrnumber      = {4496689},
  journal       = {J. Appl. Comput. Topol.},
  fjournal      = {Journal of Applied and Computational Topology},
  volume        = {6},
  number        = {4},
  pages         = {503--527},
  year          = {2022},
  doi           = {10.1007/s41468-022-00092-8}
}

@Book{JLPW95,
  author        = {Jansen, C. and Lux, K. and Parker, R. and Wilson, R.},
  title         = {An atlas of {B}rauer characters},
  mrnumber      = {1367961 (96k:20016)},
  series        = {London Mathematical Society Monographs. New Series},
  volume        = {11},
  note          = {Appendix 2 by T. Breuer and S. Norton, Oxford Science Publications},
  address       = {New York},
  publisher     = {The Clarendon Press Oxford University Press},
  pages         = {xviii+327},
  year          = {1995}
}

@Book{JP00,
  author        = {de Jong, Theo and Pfister, Gerhard},
  title         = {Local Analytic Geometry},
  series        = {Advanced Lectures in Mathematics},
  publisher     = {Vieweg+Teubner Verlag},
  pages         = {xi+384},
  year          = {2000},
  doi           = {10.1007/978-3-322-90159-0}
}

@Book{JT13,
  author        = {Joswig, Michael and Theobald, Thorsten},
  title         = {Polyhedral and algebraic methods in computational geometry},
  series        = {Universitext},
  note          = {Revised and updated translation of the 2008 German original},
  publisher     = {Springer, London},
  pages         = {x+250},
  year          = {2013},
  doi           = {10.1007/978-1-4471-4817-3}
}

@Article{JZ00,
  author        = {Joswig, Michael and Ziegler, Günter M.},
  title         = {Neighborly Cubical Polytopes},
  journal       = {Discrete \& Computational Geometry },
  volume        = {24},
  pages         = {325--344},
  year          = {2000},
  doi           = {10.1007/s004540010039}
}

@Article{Joh12,
  author        = {Johansson, Fredrik},
  title         = {Efficient implementation of the {H}ardy-{R}amanujan-{R}ademacher formula},
  mrnumber      = {2988821},
  journal       = {LMS J. Comput. Math.},
  fjournal      = {LMS Journal of Computation and Mathematics},
  volume        = {15},
  pages         = {341--359},
  year          = {2012},
  doi           = {10.1112/S1461157012001088}
}

@InProceedings{Jos03,
  author        = {Joswig, Michael},
  title         = {Beneath-and-Beyond Revisited},
  editor        = {Joswig, Michael and Takayama, Nobuki},
  booktitle     = {Algebra, Geometry and Software Systems},
  address       = {Berlin, Heidelberg},
  publisher     = {Springer Berlin Heidelberg},
  pages         = {1--21},
  year          = {2003},
  doi           = {10.1007/978-3-662-05148-1_1}
}

@InCollection{Jos05,
  author        = {Joswig, Michael},
  title         = {Polytope propagation on graphs},
  booktitle     = {Algebraic statistics for computational biology.},
  zbl           = {1374.60141},
  publisher     = {Cambridge: Cambridge University Press},
  pages         = {181--192},
  year          = {2005},
  doi           = {10.1017/CBO9780511610684.010},
  language      = {English},
  zbmath        = {6811701}
}

@Book{Jos21,
  author        = {Joswig, Michael},
  title         = {Essentials of tropical combinatorics},
  series        = {Graduate Studies in Mathematics},
  volume        = {219},
  address       = {Providence, RI},
  publisher     = {American Mathematical Society},
  year          = {2021}
}

@Article{Jow11,
  author        = {Jow, Shin-Yao},
  title         = {Cohomology of toric line bundles via simplicial Alexander duality},
  journal       = {Journal of Mathematical Physics},
  volume        = {52},
  number        = {3},
  publisher     = {AIP Publishing},
  pages         = {033506},
  year          = {2011},
  month         = {Mar},
  doi           = {10.1063/1.3562523}
}

@InCollection{KL91,
  author        = {Krick, Teresa and Logar, Alessandro},
  title         = {An algorithm for the computation of the radical of an ideal in the ring of polynomials},
  booktitle     = {Applied algebra, algebraic algorithms and error-correcting codes (New Orleans, LA, 1991)},
  series        = {Lecture Notes in Comput. Sci.},
  volume        = {539},
  publisher     = {Springer, Berlin},
  pages         = {195--205},
  year          = {1991},
  doi           = {10.1007/3-540-54522-0_108}
}

@InProceedings{KLT20,
  author        = {Kaluba, Marek and Lorenz, Benjamin and Timme, Sascha},
  title         = {Polymake.jl: A New Interface to polymake},
  editor        = {Bigatti, Anna Maria and Carette, Jacques and Davenport, James H. and Joswig, Michael and de Wolff,
                  Timo},
  booktitle     = {Mathematical Software -- ICMS 2020},
  address       = {Cham},
  publisher     = {Springer International Publishing},
  pages         = {377--385},
  year          = {2020},
  doi           = {10.1007/978-3-030-52200-1_37}
}

@Article{KM-POPR15,
  author        = {Klevers, Denis and Mayorga Pena, Damian Kaloni and Oehlmann, Paul-Konstantin and Piragua, Hernan and
                  Reuter, Jonas},
  title         = {F-Theory on all Toric Hypersurface Fibrations and its Higgs Branches},
  journal       = {JHEP},
  volume        = {01},
  pages         = {142},
  year          = {2015},
  doi           = {10.1007/JHEP01(2015)142},
  eprint        = {1408.4808},
  primaryclass  = {hep-th},
  reportnumber  = {UPR-1264-T, CERN-PH-TH-2014-171, Bonn-TH-2014-13}
}

@Article{KMSS11,
  author        = {Katz, Sheldon and Morrison, David R. and Schafer-Nameki, Sakura and Sully, James},
  title         = {Tate's algorithm and F-theory},
  journal       = {JHEP},
  volume        = {08},
  pages         = {094},
  year          = {2011},
  doi           = {10.1007/JHEP08(2011)094},
  eprint        = {1106.3854},
  primaryclass  = {hep-th},
  reportnumber  = {UCSB-MATH-2011-09, IPMU11-0107, NSF-KITP-11-110, KCL-MTH-11-13}
}

@Article{KO14,
  author        = {Kelleher, Jerome and O'Sullivan, Barry},
  title         = {Generating All Partitions: A Comparison Of Two Encodings},
  journal       = {arXiv:0909.2331},
  year          = {2014},
  doi           = {10.48550/arXiv.0909.2331},
  primaryclass  = {cs.DS}
}

@Book{KR05,
  author        = {Kreuzer, Martin and Robbiano, Lorenzo},
  title         = {Computational commutative algebra. II},
  zbl           = {1090.13021},
  publisher     = {Berlin: Springer},
  pages         = {x + 586},
  year          = {2005}
}

@InCollection{KS99,
  author        = {Kemper, Gregor and Steel, Allan},
  title         = {Some algorithms in invariant theory of finite groups},
  booktitle     = {Computational methods for representations of groups and algebras ({E}ssen, 1997)},
  series        = {Progr. Math.},
  volume        = {173},
  publisher     = {Birkhäuser, Basel},
  pages         = {267--285},
  year          = {1999}
}

@Article{Kah10,
  author        = {Kahle, Thomas},
  title         = {Decompositions of binomial ideals},
  journal       = {Ann. Inst. Statist. Math.},
  fjournal      = {Annals of the Institute of Statistical Mathematics},
  volume        = {62},
  number        = {4},
  pages         = {727--745},
  year          = {2010},
  doi           = {10.1007/s10463-010-0290-9}
}

@Article{Kem02,
  author        = {Kemper, Gregor},
  title         = {The calculation of radical ideals in positive characteristic},
  journal       = {J. Symbolic Comput.},
  fjournal      = {Journal of Symbolic Computation},
  volume        = {34},
  number        = {3},
  pages         = {229--238},
  year          = {2002},
  doi           = {10.1006/jsco.2002.0560}
}

@Article{Kem99,
  author        = {Kemper, Gregor},
  title         = {An algorithm to calculate optimal homogeneous systems of parameters},
  journal       = {J. Symbolic Comput.},
  fjournal      = {Journal of Symbolic Computation},
  volume        = {27},
  number        = {2},
  pages         = {171--184},
  year          = {1999},
  doi           = {10.1006/jsco.1998.0247}
}

@Article{Kin07,
  author        = {King, Simon},
  title         = {Fast computation of secondary invariants},
  journal       = {arXiv:math/0701270},
  year          = {2007},
  doi           = {10.48550/arXiv.math/0701270},
  primaryclass  = {math.AC}
}

@Article{Kin13,
  author        = {King, Simon},
  title         = {Minimal generating sets of non-modular invariant rings of finite groups},
  journal       = {J. Symb. Comput.},
  fjournal      = {Journal of Symbolic Computation},
  volume        = {48},
  publisher     = {Elsevier (Academic Press), London},
  pages         = {101--109},
  year          = {2013},
  doi           = {10.1016/j.jsc.2012.05.002}
}

@Book{Knu11,
  author        = {Knuth, Donald E.},
  title         = {The art of computer programming. {V}ol. 4{A}. {C}ombinatorial algorithms. {P}art 1},
  publisher     = {Addison-Wesley, Upper Saddle River, NJ},
  pages         = {xv+883},
  year          = {2011}
}

@Book{Kol13,
  author        = {Kollár, János},
  title         = {Singularities of the minimal model program},
  series        = {Cambridge Tracts in Mathematics},
  volume        = {200},
  note          = {With a collaboration of Sándor Kovács},
  publisher     = {Cambridge University Press},
  year          = {2013},
  location      = {Cambridge}
}

@Book{Koz08,
  author        = {Kozlov, Dmitry},
  title         = {Combinatorial algebraic topology},
  series        = {Algorithms and Computation in Mathematics},
  volume        = {21},
  publisher     = {Springer, Berlin},
  year          = {2008},
  doi           = {10.1007/978-3-540-71962-5}
}

@Book{LN97,
  author        = {Lidl, Rudolf and Niederreiter, Harald},
  title         = {Finite fields},
  series        = {Encyclopedia of Mathematics and its Applications},
  volume        = {20},
  note          = {With a foreword by P. M. Cohn},
  publisher     = {Cambridge University Press, Cambridge},
  edition       = {Second},
  pages         = {xiv+755},
  year          = {1997}
}

@InCollection{LS03,
  author        = {Levandovskyy, Viktor and Schönemann, Hans},
  title         = {Plural -- a computer algebra system for noncommutative polynomial algebras},
  booktitle     = {Proceedings of the 2003 international symposium on symbolic and algebraic computation, ISSAC 2003,
                  Philadelphia, PA, USA, August 3--6, 2003.},
  zbl           = {1072.68681},
  publisher     = {New York, NY: ACM Press},
  pages         = {176--183},
  year          = {2003},
  language      = {English},
  zbmath        = {2151198}
}

@Article{LS13,
  author        = {Lawrie, Craig and Sch\"afer-Nameki, Sakura},
  title         = {{The Tate Form on Steroids: Resolution and Higher Codimension Fibers}},
  journal       = {JHEP},
  volume        = {04},
  pages         = {061},
  year          = {2013},
  doi           = {10.1007/JHEP04(2013)061},
  eprint        = {1212.2949},
  archiveprefix = {arXiv},
  primaryclass  = {hep-th},
  reportnumber  = {KCL-MTH-12-14}
}

@PhDThesis{Lev05,
  author        = {Viktor Levandovskyy},
  title         = {Non-commutative Computer Algebra for polynomial algebras: Gröbner bases, applications and
                  implementation},
  year          = {2005},
  url           = {http://nbn-resolving.de/urn:nbn:de:hbz:386-kluedo-18830},
  type          = {doctoralthesis},
  school        = {Technische Universität Kaiserslautern}
}

@Book{Liu06,
  author        = {Liu, Qing},
  title         = {Algebraic geometry and arithmetic curves. Transl. by Reinie Erné},
  zbl           = {1103.14001},
  series        = {Oxf. Grad. Texts Math.},
  volume        = {6},
  publisher     = {Oxford: Oxford University Press},
  year          = {2006},
  fseries       = {Oxford Graduate Texts in Mathematics},
  language      = {English},
  zbmath        = {5048200}
}

@Book{Loo84,
  author        = {Looijenga, Eduard},
  title         = {Isolated Singular Points on Complete Intersections},
  series        = {LMS Lecture Note Series},
  volume        = {77},
  publisher     = {Cambridge University Press, Cambridge},
  pages         = {xi+200},
  year          = {1984}
}

@Misc{MNP24,
  author        = {Merkwitz, Thomas and Naughton, Liam and Pfeiffer, Götz},
  title         = {TomLib, The GAP Library of Tables of Marks, Version 1.2.11},
  note          = {GAP package},
  year          = {2024},
  month         = {1},
  url           = {https://gap-packages.github.io/tomlib/}
}

@Article{MR20,
  author        = {Markwig, Thomas and Ren, Yue},
  title         = {Computing tropical varieties over fields with valuation},
  zbl           = {1445.14085},
  journal       = {Found. Comput. Math.},
  fjournal      = {Foundations of Computational Mathematics},
  volume        = {20},
  number        = {4},
  pages         = {783--800},
  year          = {2020},
  doi           = {10.1007/s10208-019-09430-2},
  language      = {English},
  zbmath        = {7244216}
}

@Book{MS05,
  author        = {Miller, Ezra and Sturmfels, Bernd},
  title         = {Combinatorial commutative algebra},
  zbl           = {1066.13001},
  journal       = {Grad. Texts Math.},
  fjournal      = {Graduate Texts in Mathematics},
  volume        = {227},
  publisher     = {New York, NY: Springer},
  pages         = {xiv + 417},
  year          = {2005},
  doi           = {10.1007/b138602}
}

@Book{MS15,
  author        = {Maclagan, Diane and Sturmfels, Bernd},
  title         = {Introduction to tropical geometry},
  journal       = {Grad. Stud. Math.},
  fjournal      = {Graduate Studies in Mathematics},
  volume        = {161},
  publisher     = {Providence, RI: American Mathematical Society (AMS)},
  pages         = {xii + 363},
  year          = {2015}
}

@Book{MS21,
  author        = {Michałek, Mateusz and Sturmfels, Bernd},
  title         = {Invitation to nonlinear algebra},
  journal       = {Grad. Stud. Math.},
  fjournal      = {Graduate Studies in Mathematics},
  volume        = {211},
  publisher     = {Providence, RI: American Mathematical Society (AMS)},
  pages         = {xiii + 226},
  year          = {2021}
}

@Book{Mar18,
  author        = {Marcus, Daniel A.},
  title         = {Number fields},
  series        = {Universitext},
  note          = {Second edition of [ MR0457396], With a foreword by Barry Mazur},
  publisher     = {Springer, Cham},
  pages         = {xviii+203},
  year          = {2018},
  doi           = {10.1007/978-3-319-90233-3}
}

@Article{Nik79,
  author        = {Nikulin, V. V.},
  title         = {Integer symmetric bilinear forms and some of their geometric applications},
  mrnumber      = {525944},
  journal       = {Izv. Akad. Nauk SSSR Ser. Mat.},
  fjournal      = {Izvestiya Akademii Nauk SSSR. Seriya Matematicheskaya},
  volume        = {43},
  number        = {1},
  pages         = {111--177, 238},
  year          = {1979}
}

@Misc{OEIS,
  bibkey        = {OEIS},
  author        = {{OEIS Foundation Inc.}},
  title         = {The {O}n-{L}ine {E}ncyclopedia of {I}nteger {S}equences},
  howpublished  = {Published electronically at \url{https://oeis.org}},
  year          = {2024},
  url           = {https://oeis.org}
}

@Book{OM78,
  author        = {Oda, T. and Miyake, K.},
  title         = {Lectures on Torus Embeddings and Applications},
  series        = {Lectures on mathematics and physics},
  publisher     = {Tata Institute of Fundamental Research},
  year          = {1978},
  url           = {https://mathweb.tifr.res.in/sites/default/files/publications/ln/tifr58.pdf},
  lccn          = {lc81901205}
}

@Article{OMdCS00,
  bibkey        = {OMdCS00},
  author        = {Ojeda Martínez de Castilla, Ignacio and Sánchez, Ramón Peidra},
  title         = {Cellular binomial ideals. Primary decomposition of binomial ideals},
  journal       = {J. Symbolic Comput.},
  fjournal      = {Journal of Symbolic Computation},
  volume        = {30},
  number        = {4},
  pages         = {383--400},
  year          = {2000},
  doi           = {10.1006/jsco.1999.0413}
}

@Book{Oxl11,
  author        = {Oxley, James},
  title         = {Matroid theory},
  mrnumber      = {2849819},
  series        = {Oxford Graduate Texts in Mathematics},
  volume        = {21},
  publisher     = {Oxford University Press, Oxford},
  edition       = {Second},
  pages         = {xiv+684},
  year          = {2011},
  doi           = {10.1093/acprof:oso/9780198566946.001.0001}
}

@Article{PS09,
  author        = {Postnikov, Alexander and Stanley, Richard P.},
  title         = {Chains in the {B}ruhat order},
  mrnumber      = {2475632},
  journal       = {J. Algebraic Combin.},
  volume        = {29},
  number        = {2},
  pages         = {133--174},
  year          = {2009},
  doi           = {10.1007/s10801-008-0125-4}
}

@Article{PS11,
  author        = {Pokutta, Sebastian and Schulz, Andreas S},
  title         = {Integer-empty polytopes in the 0/1-cube with maximal Gomory--Chvátal rank},
  journal       = {Operations research letters},
  volume        = {39},
  number        = {6},
  publisher     = {Elsevier},
  pages         = {457--460},
  year          = {2011},
  doi           = {10.1016/j.orl.2011.09.004}
}

@Article{PSS11,
  author        = {Pfister, Gerhard and Sadiq, Afshan and Steidel, Stefan},
  title         = {An algorithm for primary decomposition in polynomial rings over the integers},
  journal       = {Cent. Eur. J. Math.},
  fjournal      = {Central European Journal of Mathematics},
  volume        = {9},
  number        = {4},
  pages         = {897--904},
  year          = {2011},
  doi           = {10.2478/s11533-011-0037-8}
}

@Book{PZ97,
  author        = {Pohst, M. and Zassenhaus, H.},
  title         = {Algorithmic algebraic number theory},
  series        = {Encyclopedia of Mathematics and its Applications},
  volume        = {30},
  note          = {Revised reprint of the 1989 original},
  publisher     = {Cambridge University Press, Cambridge},
  pages         = {xiv+499},
  year          = {1997}
}

@Misc{Pan23,
  author        = {Pan, Eileen},
  title         = {SOTGrps, Constructing and identifying groups of small order type, Version 1.2},
  note          = {GAP package},
  year          = {2023},
  month         = {6},
  url           = {https://gap-packages.github.io/sotgrps/}
}

@MastersThesis{Peg14,
  author        = {Pegel, Christoph},
  title         = {Chow Rings of Toric Varieties},
  note          = {Refereed by Prof. Dr. Eva Maria Feichtner and Dr. Emanuele Delucchi},
  address       = {Faculty of Mathematics},
  year          = {2014},
  month         = {9},
  school        = {University of Bremen}
}

@Article{Pol56,
  bibkey        = {Pol56},
  author        = {Pólya, G.},
  title         = {On picture-writing},
  mrnumber      = {81865},
  journal       = {Amer. Math. Monthly},
  fjournal      = {American Mathematical Monthly},
  volume        = {63},
  pages         = {689--697},
  year          = {1956},
  doi           = {10.2307/2309555}
}

@PhDThesis{Pop93,
  author        = {Popescu, Sorin},
  title         = {On smooth surfaces of degree $\geq 11$ in the projective fourspace},
  year          = {1993},
  url           = {https://www.math.stonybrook.edu/~sorin/eprints/thesis.pdf},
  type          = {doctoralthesis},
  school        = {Universität des Saarlandes, Saarbrücken}
}

@Article{Pos09,
  author        = {Postnikov, Alexander},
  title         = {Permutohedra, associahedra, and beyond},
  journal       = {International Mathematics Research Notices},
  volume        = {2009},
  number        = {6},
  publisher     = {OUP},
  pages         = {1026--1106},
  year          = {2009}
}

@Article{Pos18,
  author        = {Posur, Sebastian},
  title         = {Linear systems over localizations of rings},
  journal       = {Archiv der Mathematik},
  volume        = {111},
  pages         = {23--32},
  year          = {2018},
  doi           = {10.1007/s00013-018-1183-z}
}

@Article{RJ76,
  author        = {Riha, W. and James, K. R.},
  title         = {Algorithm 29 efficient algorithms for doubly and multiply restricted partitions},
  journal       = {Computing},
  volume        = {16},
  pages         = {163--168},
  year          = {1976},
  doi           = {10.1007/BF02241987}
}

@Article{RR10,
  author        = {Roschy, Helmut and Rahn, Thorsten},
  title         = {Cohomology of line bundles: Proof of the algorithm},
  journal       = {Journal of Mathematical Physics},
  volume        = {51},
  number        = {10},
  publisher     = {AIP Publishing},
  pages         = {103520},
  year          = {2010},
  month         = {Oct},
  doi           = {10.1063/1.3501135}
}

@Article{RSS03,
  author        = {Rote, Günter and Santos, Francisco and Streinu, Ileana},
  title         = {Expansive motions and the polytope of pointed pseudo-triangulations},
  journal       = {Discrete and Computational Geometry: The Goodman-Pollack Festschrift},
  publisher     = {Springer},
  pages         = {699--736},
  year          = {2003}
}

@Article{Rin13,
  author        = {Rinc{\'o}n, Felipe},
  title         = {Computing tropical linear spaces},
  zbl           = {1319.14060},
  journal       = {J. Symb. Comput.},
  fjournal      = {Journal of Symbolic Computation},
  volume        = {51},
  pages         = {86--98},
  year          = {2013},
  doi           = {10.1016/j.jsc.2012.03.008},
  language      = {English},
  zbmath        = {6143064}
}

@Book{SS03,
  author        = {Semple, Charles and Steel, Mike},
  title         = {Phylogenetics},
  series        = {Oxf. Lect. Ser. Math. Appl.},
  volume        = {24},
  publisher     = {Oxford University Press},
  year          = {2003},
  fseries       = {Oxford Lecture Series in Mathematics and its Applications}
}

@Article{SS12,
  author        = {Savage, Carla D. and Schuster, Michael J.},
  title         = {Ehrhart series of lecture hall polytopes and Eulerian polynomials for inversion sequences},
  journal       = {Journal of Combinatorial Theory, Series A},
  volume        = {119},
  number        = {4},
  publisher     = {Elsevier},
  pages         = {850--870},
  year          = {2012},
  doi           = {10.1016/j.jcta.2011.12.005}
}

@Article{SV-D-V87,
  author        = {Sommese, Andrew John and Van de Ven, A.},
  title         = {On the adjunction mapping},
  zbl           = {0655.14001},
  journal       = {Math. Ann.},
  fjournal      = {Mathematische Annalen},
  volume        = {278},
  pages         = {593--603},
  year          = {1987},
  doi           = {10.1007/BF01458083},
  language      = {English},
  zbmath        = {4069055}
}

@Article{SY96,
  author        = {Shimoyama, Takeshi and Yokoyama, Kazuhiro},
  title         = {Localization and primary decomposition of polynomial ideals},
  journal       = {J. Symbolic Comput.},
  fjournal      = {Journal of Symbolic Computation},
  volume        = {22},
  number        = {3},
  pages         = {247--277},
  year          = {1996},
  doi           = {10.1006/jsco.1996.0052}
}

@PhDThesis{Sch23,
  author        = {Schmitt, Johannes},
  title         = {On $\mathbb Q$-factorial terminalizations of symplectic linear quotient singularities},
  year          = {2023},
  school        = {RPTU Kaiserslautern-Landau}
}

@PhDThesis{Sch95,
  author        = {Schuchert, Peter},
  title         = {Matroid-Polytope und Einbettungen kombinatorischer Mannigfaltigkeiten},
  year          = {1995},
  school        = {TU Darmstadt}
}

@Book{Ser03,
  author        = {Seress, Ákos},
  title         = {Permutation group algorithms},
  mrnumber      = {1970241},
  series        = {Cambridge Tracts in Mathematics},
  volume        = {152},
  publisher     = {Cambridge University Press, Cambridge},
  pages         = {x+264},
  year          = {2003},
  doi           = {10.1017/CBO9780511546549}
}

@Article{Sez02,
  author        = {Sezer, Müfit},
  title         = {Sharpening the generalized {N}oether bound in the invariant theory of finite groups},
  mrnumber      = {1933869},
  journal       = {J. Algebra},
  fjournal      = {Journal of Algebra},
  volume        = {254},
  number        = {2},
  pages         = {252--263},
  year          = {2002},
  doi           = {10.1016/S0021-8693(02)00018-2}
}

@Article{Shi15,
  author        = {Shimada, Ichiro},
  title         = {An algorithm to compute automorphism groups of $K3$ surfaces and an application to singular $K3$
                  surfaces},
  mrnumber      = {3456710},
  journal       = {Int. Math. Res. Not. IMRN},
  fjournal      = {International Mathematics Research Notices. IMRN},
  number        = {22},
  pages         = {11961--12014},
  year          = {2015},
  doi           = {10.1093/imrn/rnv006}
}

@Article{Shi18,
  author        = {Shimada, Ichiro},
  title         = {Connected Components of the Moduli of Elliptic $K3$ Surfaces},
  journal       = {Michigan Mathematical Journal},
  volume        = {67},
  number        = {3},
  publisher     = {University of Michigan, Department of Mathematics},
  pages         = {511 -- 559},
  year          = {2018},
  doi           = {10.1307/mmj/1528941621}
}

@Article{Sta79,
  author        = {Stanley, Richard P.},
  title         = {Invariants of finite groups and their applications to combinatorics},
  journal       = {Bull. Amer. Math. Soc. (N.S.)},
  fjournal      = {American Mathematical Society. Bulletin. New Series},
  volume        = {1},
  number        = {3},
  pages         = {475--511},
  year          = {1979}
}

@Misc{Stacks,
  bibkey        = {Stacks},
  author        = {{The Stacks Project Authors}},
  title         = {{S}tacks {P}roject},
  howpublished  = {Published electronically},
  url           = {https://stacks.math.columbia.edu/}
}

@InCollection{Ste01,
  author        = {Stembridge, John R.},
  title         = {Computational aspects of root systems, {C}oxeter groups, and {W}eyl characters},
  booktitle     = {Interaction of combinatorics and representation theory},
  series        = {MSJ Memoirs},
  volume        = {11},
  publisher     = {The Mathematical Society of Japan},
  pages         = {1--38},
  year          = {2001},
  doi           = {10.2969/msjmemoirs/01101C010}
}

@InCollection{Ste91,
  author        = {Stevens, Jan},
  title         = {On the versal deformation of cyclic quotient singularities},
  booktitle     = {Singularity theory and its applications, {P}art {I} ({C}oventry, 1988/1989)},
  series        = {Lecture Notes in Math.},
  volume        = {1462},
  publisher     = {Springer, Berlin},
  pages         = {302--319},
  year          = {1991},
  doi           = {10.1007/BFb0086390}
}

@Book{Stu93,
  author        = {Sturmfels, Bernd},
  title         = {Algorithms in invariant theory},
  series        = {Texts and Monographs in Symbolic Computation},
  publisher     = {Springer-Verlag, Vienna},
  pages         = {vi+197},
  year          = {1993},
  doi           = {10.1007/978-3-7091-4368-1}
}

@Book{Sul18,
  author        = {Sullivant, Seth},
  title         = {Algebraic statistics},
  zbl           = {1408.62004},
  series        = {Grad. Stud. Math.},
  volume        = {194},
  publisher     = {Providence, RI: American Mathematical Society (AMS)},
  year          = {2018},
  doi           = {10.1090/gsm/194},
  fseries       = {Graduate Studies in Mathematics},
  language      = {English},
  zbmath        = {6991879}
}

@Article{Sym11,
  author        = {Symonds, Peter},
  title         = {On the {C}astelnuovo-{M}umford regularity of rings of polynomial invariants},
  journal       = {Ann. of Math. (2)},
  fjournal      = {Annals of Mathematics. Second Series},
  volume        = {174},
  number        = {1},
  pages         = {499--517},
  year          = {2011},
  doi           = {10.4007/annals.2011.174.1.14}
}

@Article{TW18,
  author        = {Tarrago, Pierre and Weber, Moritz},
  title         = {The classification of tensor categories of two-colored noncrossing partitions},
  journal       = {Journal of Combinatorial Theory, Series A},
  volume        = {154},
  pages         = {464--506},
  year          = {2018},
  doi           = {10.1016/j.jcta.2017.09.003}
}

@Article{Tay87,
  author        = {Taylor, D. E.},
  title         = {Pairs of Generators for Matrix Groups. I},
  journal       = {The Cayley Bulletin},
  volume        = {3},
  pages         = {76--85},
  year          = {1987},
  eprint        = {2201.09155},
  primaryclass  = {math.GR}
}

<<<<<<< HEAD
@PhDThesis{Tur17,
  author    	= {Turkalj, I.},
  title		= {Reflective Lorentzian lattices of signature (5, 1)},
  year 		= {2017},
  school  	= {TU Dortmund}
=======
@Article{Tra00,
  author        = {Tran, Quoc-Nam},
  title         = {A Fast Algorithm for Gröbner Basis Conversion and its Applications},
  journal       = {Journal of Symbolic Computation},
  volume        = {30},
  number        = {4},
  pages         = {451--467},
  year          = {2000},
  doi           = {10.1006/jsco.1999.0416}
}

@Article{Tra04,
  author        = {Tran, Quoc-Nam},
  title         = {Efficient Groebner walk conversion for implicitization of geometric objects},
  journal       = {Computer Aided Geometric Design},
  volume        = {21},
  number        = {9},
  pages         = {837--857},
  year          = {2004},
  doi           = {10.1016/j.cagd.2004.07.001}
>>>>>>> 56eaf4a5
}

@Misc{VE22,
  author        = {Vaughan-Lee, Michael and Eick, Bettina},
  title         = {SglPPow, Database of groups of prime-power order for some prime-powers, Version 2.3},
  note          = {GAP package},
  year          = {2022},
  month         = {11},
  url           = {https://gap-packages.github.io/sglppow/}
}

@InCollection{Vin75,
  author 	= {Vinberg, E. B.},
  title 	= {Some arithmetical discrete groups in Lobacevskii spaces},
  booktitle 	= {Discrete subgroups of Lie groups and applications to moduli (Internat. Colloq., Bombay, 1973)},
  series 	= {Tata Inst. Fundam. Res. Stud. Math.},
  volume 	= {No. 7},
  pages 	= {323--348},
  publisher 	= {Published for the Tata Institute of Fundamental Research, Bombay by Oxford University Press, Bombay},
  year  	= {1975}
}

@MastersThesis{Vol23,
  author        = {Volz, Sebastian},
  title         = {Design and implementation of efficient algorithms for operations on partitions of sets},
  year          = {2023},
  school        = {Universität des Saarlandes},
  type          = {Bachelor's Thesis}
}

@Book{Was08,
  author        = {Washington, Lawrence C.},
  title         = {Elliptic curves},
  series        = {Discrete Mathematics and its Applications (Boca Raton)},
  note          = {Number theory and cryptography},
  publisher     = {Chapman \& Hall/CRC, Boca Raton, FL},
  edition       = {Second},
  pages         = {xviii+513},
  year          = {2008},
  doi           = {10.1201/9781420071474}
}

@Article{Wei10,
  author        = {Weigand, Timo},
  title         = {Lectures on F-theory compactifications and model building},
  editor        = {Walcher, J.},
  journal       = {Class. Quant. Grav.},
  volume        = {27},
  pages         = {214004},
  year          = {2010},
  doi           = {10.1088/0264-9381/27/21/214004},
  eprint        = {1009.3497},
  primaryclass  = {hep-th}
}

@Article{Wei18,
  author        = {Weigand, Timo},
  title         = {TASI Lectures on F-theory},
  journal       = {PoS},
  volume        = {TASI2017},
  pages         = {016},
  year          = {2018},
  eprint        = {1806.01854},
  primaryclass  = {hep-th},
  reportnumber  = {CERN-TH-2018-126}
}

@Article{Wil13,
  author        = {Wilson, James B.},
  title         = {Optimal algorithms of Gram-Schmidt type},
  journal       = {Linear Algebra Appl.},
  fjournal      = {Linear Algebra and its Applications},
  volume        = {438},
  number        = {12},
  pages         = {4573--4583},
  year          = {2013},
  doi           = {10.1016/j.laa.2013.02.026}
}

@Article{Wit88,
  author        = {Witten, Edward},
  title         = {Topological Sigma Models},
  journal       = {Commun. Math. Phys.},
  volume        = {118},
  pages         = {411},
  year          = {1988},
  doi           = {10.1007/BF01466725},
  reportnumber  = {IASSNS-HEP-88/7}
}

@Article{Wit97,
  author        = {Witten, Edward},
  title         = {{On flux quantization in M theory and the effective action}},
  journal       = {J. Geom. Phys.},
  volume        = {22},
  pages         = {1--13},
  year          = {1997},
  doi           = {10.1016/S0393-0440(96)00042-3},
  eprint        = {hep-th/9609122},
  archiveprefix = {arXiv},
  reportnumber  = {IASSNS-HEP-96-96}
}

@Article{Yam18,
  author        = {Yamagishi, Ryo},
  title         = {On smoothness of minimal models of quotient singularities by finite subgroups of
                  $\mathrm{SL}_n(\mathbb C)$},
  journal       = {Glasg. Math. J.},
  fjournal      = {Glasgow Mathematical Journal},
  volume        = {60},
  number        = {3},
  pages         = {603--634},
  year          = {2018}
}

@Article{ZS98,
  author        = {Zoghbi, A. and Stojmenovic, I.},
  title         = {Fast algorithms for generating integer partitions},
  journal       = {Int. J. Comput. Math.},
  volume        = {70},
  number        = {2},
  pages         = {319--332},
  year          = {1998},
  doi           = {10.1080/00207169808804755}
}

@Book{Zie95,
  author        = {Ziegler, Günter M.},
  title         = {Lectures on polytopes},
  series        = {Graduate Texts in Mathematics},
  volume        = {152},
  publisher     = {Springer-Verlag, New York},
  pages         = {x+370},
  year          = {1995},
  doi           = {10.1007/978-1-4613-8431-1}
}<|MERGE_RESOLUTION|>--- conflicted
+++ resolved
@@ -2239,13 +2239,6 @@
   primaryclass  = {math.GR}
 }
 
-<<<<<<< HEAD
-@PhDThesis{Tur17,
-  author    	= {Turkalj, I.},
-  title		= {Reflective Lorentzian lattices of signature (5, 1)},
-  year 		= {2017},
-  school  	= {TU Dortmund}
-=======
 @Article{Tra00,
   author        = {Tran, Quoc-Nam},
   title         = {A Fast Algorithm for Gröbner Basis Conversion and its Applications},
@@ -2266,7 +2259,13 @@
   pages         = {837--857},
   year          = {2004},
   doi           = {10.1016/j.cagd.2004.07.001}
->>>>>>> 56eaf4a5
+}
+
+@PhDThesis{Tur17,
+  author    	= {Turkalj, I.},
+  title		= {Reflective Lorentzian lattices of signature (5, 1)},
+  year 		= {2017},
+  school  	= {TU Dortmund}
 }
 
 @Misc{VE22,
