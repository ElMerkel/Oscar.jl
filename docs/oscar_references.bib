--- conflicted
+++ resolved
@@ -100,7 +100,6 @@
   note          = {2nd edition}
 }
 
-<<<<<<< HEAD
 @Misc{BHMPW20,
   doi           = {10.48550/ARXIV.2002.03341},
   url           = {https://arxiv.org/abs/2002.03341},
@@ -110,7 +109,8 @@
   publisher     = {arXiv},
   year          = {2020},
   copyright     = {arXiv.org perpetual, non-exclusive license}
-=======
+}
+
 @Article{BJRR10,
   title         = {Cohomology of line bundles: A computational algorithm},
   volume        = {51},
@@ -139,7 +139,6 @@
   year          = {2012},
   month         = {Jan},
   pages         = {012302}
->>>>>>> f5e4dd00
 }
 
 @Article{BKR20,
@@ -898,8 +897,6 @@
   pages         = {xiv+499}
 }
 
-<<<<<<< HEAD
-=======
 @Article{RR10,
   title         = {Cohomology of line bundles: Proof of the algorithm},
   volume        = {51},
@@ -914,7 +911,6 @@
   pages         = {103520}
 }
 
->>>>>>> f5e4dd00
 @Article{SY96,
   author        = {Shimoyama, Takeshi and Yokoyama, Kazuhiro},
   title         = {Localization and primary decomposition of polynomial
