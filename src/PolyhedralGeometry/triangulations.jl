################################################################################
# TODO: Remove the following two functions after next polymake release 4.7
function _is_full_triangulation(triang::Vector{Vector{Int}}, npoints::Int)
    u = Set{Int}()
    for v in triang
        union!(u, v)
        if length(u) == npoints
            return true
        end
    end
    return false
end

function _postprocess(triangs::Vector{Vector{Vector{Int}}}, npoints::Int, full::Bool)
    result = Polymake.to_one_based_indexing(triangs)
    if full
        result = [t for t in result if _is_full_triangulation(t, npoints)]
    end
    return result
end
################################################################################

function _is_star_triangulation(triang::Vector{Vector{Int}})
    u = Set{Int}()
    for v in triang
        if !(1 in v)
            return false
        end
    end
    return true
end

@doc Markdown.doc"""
    all_triangulations(pts::AnyVecOrMat; full=false)

Compute all triangulations on the points given as the rows of `pts`. Optionally
select `full=true` to output full triangulations only, i.e. those that use all
given points.

The return type is a `Vector{Vector{Vector{Int}}}` where each
`Vector{Vector{Int}}` encodes a triangulation, in which a `Vector{Int}` encodes
a simplex as the set of indices of the vertices of the simplex. I.e. the
`Vector{Int}` `[1,2,4]` corresponds to the simplex that is the convex hull of
the first, second, and fourth input point.

# Examples
```jldoctest
julia> c = cube(2,0,1)
A polyhedron in ambient dimension 2

julia> V = vertices(c)
4-element SubObjectIterator{PointVector{fmpq}}:
 [0, 0]
 [1, 0]
 [0, 1]
 [1, 1]

julia> all_triangulations(V)
2-element Vector{Vector{Vector{Int64}}}:
 [[1, 2, 3], [2, 3, 4]]
 [[1, 2, 4], [1, 3, 4]]
```
"""
function all_triangulations(pts::Union{SubObjectIterator{<:PointVector}, AbstractMatrix, Oscar.MatElem}; full::Bool=false)
    input = homogenized_matrix(pts, 1)
    PC = Polymake.polytope.PointConfiguration(POINTS=input)
    triangs = Polymake.polytope.topcom_all_triangulations(PC)
    result = [[[e for e in simplex] for simplex in triang] for triang in triangs]
    return _postprocess(result, nrows(input), full)
end


@doc Markdown.doc"""
    all_triangulations(P::Polyhedron)

Compute all triangulations that can be formed using the vertices of the given
polytope `P`.
The return type is a `Vector{Vector{Vector{Int}}}` where each
`Vector{Vector{Int}}` encodes a triangulation, in which a `Vector{Int}` encodes
a simplex as the set of indices of the vertices of the simplex. I.e. the
`Vector{Int}` `[1,2,4]` corresponds to the simplex that is the convex hull of
the first, second, and fourth input point.

# Examples
```jldoctest
julia> c = cube(2,0,1)
A polyhedron in ambient dimension 2

julia> all_triangulations(c)
2-element Vector{Vector{Vector{Int64}}}:
 [[1, 2, 3], [2, 3, 4]]
 [[1, 2, 4], [1, 3, 4]]
```
"""
all_triangulations(P::Polyhedron) = all_triangulations(vertices(P); full=false)


@doc Markdown.doc"""
    star_triangulations(pts::AnyVecOrMat; full::Bool=false, regular::Bool=false)

Return all star triangulations of the given point configuration, i.e. all
simplices are required to contain the first point. Optionally only select the
`regular` or `full` triangulations.

The return type is a `Vector{Vector{Vector{Int}}}` where each
`Vector{Vector{Int}}` encodes a triangulation, in which a `Vector{Int}` encodes
a simplex as the set of indices of the vertices of the simplex. I.e. the
`Vector{Int}` `[1,2,4]` corresponds to the simplex that is the convex hull of
the first, second, and fourth input point.
"""
function star_triangulations(pts::AnyVecOrMat; full::Bool=false, regular::Bool=false)
    if regular
        result = regular_triangulations(pts; full=full)
    else
        result = all_triangulations(pts; full=full)
    end
    return [t for t in result if _is_star_triangulation(t)]
end

@doc Markdown.doc"""
    star_triangulations(P::Polyhedron; full::Bool=false, regular::Bool=false)

Return all star triangulations of the given polyhedron, i.e. all simplices are
required to contain the origin. If the origin is not among the vertices of the
polyhedron, it is added. Optionally only select the `regular` or `full`
triangulations.

The output is a pair
- The first entry contains the points of the point configuration as their order
may be different than inside the polyhedron.
- The second entry contains the triangulations as
`Vector{Vector{Vector{Int}}}`, where each `Vector{Vector{Int}}` encodes a
triangulation, in which a `Vector{Int}` encodes a simplex as the set of indices
of the vertices of the simplex. I.e. the `Vector{Int}` `[1,2,4]` corresponds to
the simplex that is the convex hull of the first, second, and fourth input
point.

# Examples
A two-dimensional polyhedron has only one star triangulation.
```jldoctest
julia> hex = convex_hull([-1 -1; 0 -1; 1 0; 1 1; 0 1; -1 0])
A polyhedron in ambient dimension 2

julia> star_triangulations(hex)
([0 0; -1 -1; 0 -1; 1 0; 1 1; 0 1; -1 0], [[[1, 2, 3], [1, 2, 7], [1, 3, 4], [1, 4, 5], [1, 5, 6], [1, 6, 7]]])

julia> star_triangulations(hex; full=true)
([0 0; -1 -1; 0 -1; 1 0; 1 1; 0 1; -1 0], [[[1, 2, 3], [1, 2, 7], [1, 3, 4], [1, 4, 5], [1, 5, 6], [1, 6, 7]]])

julia> star_triangulations(hex; full=true, regular=true)
([0 0; -1 -1; 0 -1; 1 0; 1 1; 0 1; -1 0], [[[1, 2, 3], [1, 3, 4], [1, 4, 5], [1, 5, 6], [1, 6, 7], [1, 2, 7]]])
```
A three-dimensional example with two star triangulations.
```jldoctest
julia> P = convex_hull([0 0 0; 0 0 1; 1 0 1; 1 1 1; 0 1 1])
A polyhedron in ambient dimension 3

julia> star_triangulations(P)
([0 0 0; 0 0 1; 1 0 1; 1 1 1; 0 1 1], [[[1, 2, 3, 4], [1, 2, 4, 5]], [[1, 2, 3, 5], [1, 3, 4, 5]]])
```
"""
function star_triangulations(P::Polyhedron; full::Bool=false, regular::Bool=false)
    zero = [0 for i in 1:ambient_dim(P)]
    contains(P, zero) || throw(ArgumentError("Input polyhedron must contain origin."))
    V = vertices(P)
    V = [Vector{fmpq}(v) for v in V if !iszero(v)]
    pts = vcat(matrix(QQ, transpose(zero)), matrix(QQ, transpose(hcat(V...))))
    return pts, star_triangulations(pts; full=full, regular=regular)
end




@doc Markdown.doc"""
    regular_triangulations(pts::AnyVecOrMat; full=false)

Compute all regular triangulations on the points given as the rows of `pts`.

A triangulation is regular if it can be induced by weights, i.e. attach a
weight to every point, take the convex hull of these new vectors and then take
the subdivision corresponding to the facets visible from below (lower
envelope). Optionally specify `full`, i.e. that every triangulation must use
all points.

The return type is a `Vector{Vector{Vector{Int}}}` where each
`Vector{Vector{Int}}` encodes a triangulation, in which a `Vector{Int}` encodes
a simplex as the set of indices of the vertices of the simplex. I.e. the
`Vector{Int}` `[1,2,4]` corresponds to the simplex that is the convex hull of
the first, second, and fourth input point.

# Examples
```jldoctest
julia> c = cube(2,0,1)
A polyhedron in ambient dimension 2

julia> V = vertices(c)
4-element SubObjectIterator{PointVector{fmpq}}:
 [0, 0]
 [1, 0]
 [0, 1]
 [1, 1]

julia> regular_triangulations(V)
2-element Vector{Vector{Vector{Int64}}}:
 [[1, 2, 3], [2, 3, 4]]
 [[1, 3, 4], [1, 2, 4]]
```
"""
function regular_triangulations(pts::Union{SubObjectIterator{<:PointVector}, AbstractMatrix, Oscar.MatElem}; full::Bool=false)
    input = homogenized_matrix(pts, 1)
    PC = Polymake.polytope.PointConfiguration(POINTS=input)
    triangs = Polymake.polytope.topcom_regular_triangulations(PC)
    result = [[[e for e in simplex] for simplex in triang] for triang in triangs]
    return _postprocess(result, nrows(input), full)
end


@doc Markdown.doc"""
    regular_triangulations(P::Polyhedron)

Compute all regular triangulations that can be formed using the vertices of the
given polytope `P`.

A triangulation is regular if it can be induced by weights, i.e. attach a
weight to every point, take the convex hull of these new vectors and then take
the subdivision corresponding to the facets visible from below (lower
envelope).

The return type is a `Vector{Vector{Vector{Int}}}` where each
`Vector{Vector{Int}}` encodes a triangulation, in which a `Vector{Int}` encodes
a simplex as the set of indices of the vertices of the simplex. I.e. the
`Vector{Int}` `[1,2,4]` corresponds to the simplex that is the convex hull of
the first, second, and fourth input point.

# Examples
```jldoctest
julia> c = cube(2,0,1)
A polyhedron in ambient dimension 2

julia> regular_triangulations(c)
2-element Vector{Vector{Vector{Int64}}}:
 [[1, 2, 3], [2, 3, 4]]
 [[1, 3, 4], [1, 2, 4]]
```
"""
regular_triangulations(P::Polyhedron) = regular_triangulations(vertices(P); full=false)


@doc Markdown.doc"""
    secondary_polytope(P::Polyhedron)

Compute the secondary polytope of a polyhedron, i.e. the convex hull of all the
gkz vectors of all its (regular) triangulations. A triangulation here means
only using the vertices of `P`.

# Examples
Compute the secondary polytope of the cube.
```jldoctest
julia> c = cube(3)
A polyhedron in ambient dimension 3

julia> sc = secondary_polytope(c)
A polyhedron in ambient dimension 8
```
"""
<<<<<<< HEAD
function secondary_polytope(P::Polyhedron)
    return Polyhedron(Polymake.polytope.secondary_polytope(pm_object(P)))
end

@doc Markdown.doc"""
    isregular(pts::Union{SubObjectIterator{<:PointVector}, AbstractMatrix, Oscar.MatElem},cells::Vector{Vector{Vector{Int64}}})

Compute whether a triangulation is regular.

# Examples
Compute whether a triangulation of the square is regular.
```jldoctest
julia> c = cube(2)
A polyhedron in ambient dimension 2

julia> cells=[[1,2,3],[2,3,4]];

julia> isregular(point_matrix(vertices(c)),cells)
true
```
"""
function isregular(pts::Union{SubObjectIterator{<:PointVector}, AbstractMatrix, Oscar.MatElem},cells::Vector{Vector{Int64}})
    as_sop = SubdivisionOfPoints(pts,cells)
    isregular(as_sop)
end


#These all seem like natural ways to construct a subdivision of points from the data
#  of a triangulation.



@doc Markdown.doc"""
    SubdivisionOfPoints(P::Polyhdron, cells::IncidenceMatrix)

# Arguments
- `P::Polyhedron`: A polyhedron whose vertices are the points of the subdivision.
- `cells::IncidenceMatrix`: An incidence matrix; there is a 1 at position (i,j) if cell i contains point j, and 0 otherwise.

A subdivision of points formed from points and cells made of these points. The
cells are given as an IncidenceMatrix, where the columns represent the points
and the rows represent the cells.

# Examples
Compute a triangulation of the square
```jldoctest
julia> C = cube(2);

julia> cells = IncidenceMatrix([[1,2,3],[2,3,4]]);

julia> S = SubdivisionOfPoints(C, cells)
A subdivision of points in ambient dimension 2
```
"""
SubdivisionOfPoints(P::Polyhedron, cells::IncidenceMatrix) = SubdivisionOfPoints(vertices(P), cells)


@doc Markdown.doc"""
    SubdivisionOfPoints(P::Polyhdron, weights::AbstractVector)

# Arguments
- `P::Polyhedron`: A polyhedron whose vertices are the points of the subdivision.
- `weights::AbstractVector`: A vector with one entry for every point indicating the height of this point.

A subdivision of points formed by placing every vertex of `P` at the corresponding
height, then taking the convex hull and then only considering those cells
corresponding to faces visible from below ("lower envelope").

# Examples
Compute a triangulation of the square
```jldoctest
julia> C = cube(2);

julia> weights = [0,0,1,2];

julia> S = SubdivisionOfPoints(C, weights)
A subdivision of points in ambient dimension 2
```
"""
SubdivisionOfPoints(P::Polyhedron, weights::AbstractVector) = SubdivisionOfPoints(vertices(P), weights)
SubdivisionOfPoints(P::Polyhedron, cells::Vector{Vector{Int64}}) = SubdivisionOfPoints(vertices(P), IncidenceMatrix(cells))
SubdivisionOfPoints(Iter::SubObjectIterator{<:PointVector}, cells::IncidenceMatrix) = SubdivisionOfPoints(point_matrix(Iter), cells)
SubdivisionOfPoints(Iter::SubObjectIterator{<:PointVector}, weights::AbstractVector) = SubdivisionOfPoints(point_matrix(Iter), weights)
SubdivisionOfPoints(Iter::SubObjectIterator{<:PointVector}, cells::Vector{Vector{Int64}}) = SubdivisionOfPoints(point_matrix(Iter), IncidenceMatrix(cells))




@doc Markdown.doc"""
    gkz_vector(SOP::SubdivisionOfPoints)

Compute the gkz vector of a triangulation given as a subdivision of points, SOP.

# Examples
Compute the gkz vector of one of the two regular triangulations of the square.
```jldoctest
julia> C = cube(2);

julia> Triang = SubdivisionOfPoints(C,[[1,2,3],[2,3,4]])
A subdivision of points in ambient dimension 2

julia> gkz_vector(Triang)
pm::Vector<pm::Rational>
4 8 8 4
```
"""
function gkz_vector(SOP::SubdivisionOfPoints)
    V = SOP.pm_subdivision.POINTS
    T = SOP.pm_subdivision.MAXIMAL_CELLS
    n = ambient_dim(SOP)
    for i in 1:size(T,1)
        @assert sum(T[i,:]) == n+1 #poor check that subdivision is triangulation
    end
    TT = [Polymake.to_zero_based_indexing(Polymake.row(T,i)) for i in 1:Polymake.nrows(T)]
    Polymake.call_function(:polytope, :gkz_vector, V, TT)
=======
function secondary_polytope(P::Polyhedron{T}) where T<:scalar_types
    return Polyhedron{T}(Polymake.polytope.secondary_polytope(pm_object(P)))
>>>>>>> 74088b2f
end<|MERGE_RESOLUTION|>--- conflicted
+++ resolved
@@ -263,9 +263,8 @@
 A polyhedron in ambient dimension 8
 ```
 """
-<<<<<<< HEAD
-function secondary_polytope(P::Polyhedron)
-    return Polyhedron(Polymake.polytope.secondary_polytope(pm_object(P)))
+function secondary_polytope(P::Polyhedron{T}) where T<:scalar_types
+    return Polyhedron{T}(Polymake.polytope.secondary_polytope(pm_object(P)))
 end
 
 @doc Markdown.doc"""
@@ -379,8 +378,4 @@
     end
     TT = [Polymake.to_zero_based_indexing(Polymake.row(T,i)) for i in 1:Polymake.nrows(T)]
     Polymake.call_function(:polytope, :gkz_vector, V, TT)
-=======
-function secondary_polytope(P::Polyhedron{T}) where T<:scalar_types
-    return Polyhedron{T}(Polymake.polytope.secondary_polytope(pm_object(P)))
->>>>>>> 74088b2f
 end