export FreeMod, presentation, FreeModElem, coords, coeffs, repres, 
      FreeModuleHom, SubQuo, cokernel, SubQuoElem, index_of_gen, sub,
      quo, presentation, present_as_cokernel, is_equal_with_morphism, 
      SubQuoHom, show_morphism, hom_tensor, hom_prod_prod, coordinates, 
      represents_element, free_resolution, homomorphism, module_elem, 
      restrict_codomain, restrict_domain, direct_product, tensor_product, 
      free_module, tor, lift_homomorphism_contravariant, lift_homomorphism_covariant, 
      ext, map_canonically, all_canonical_maps, register_morphism!, dense_row, 
<<<<<<< HEAD
      matrix_kernel, simplify, matrix_to_map, isinjective, issurjective, isbijective, iswelldefined,
      ModuleFP, AbstractFreeMod, AbstractSubQuo, AbstractFreeModElem, AbstractSubQuoElem, ModuleMap
=======
      matrix_kernel, simplify, map, isinjective, issurjective, isbijective, iswelldefined
>>>>>>> c8b1133e

# TODO replace asserts by error messages?

@doc Markdown.doc"""
    ModuleFP{T}

The abstract supertype of all modules. Here, all modules are finitely presented.
The type variable `T` refers to the type of the elements of the base ring.
"""
abstract type ModuleFP{T} end

abstract type AbstractFreeMod{T} <: ModuleFP{T} end
abstract type AbstractSubQuo{T} <: ModuleFP{T} end

abstract type AbstractFreeModElem{T} end
abstract type AbstractSubQuoElem{T} end

#TODO: "fix" to allow QuoElem s as well...
# this requires
#  re-typeing of FreeModule
#  typing of BiModArray
# ... and all the rest.
# parametrization has to be by elem_type(coeff_ring) and not, like currently, the bottom coeff ring
# Also: qring is a Singular native. So it needs to be added to the ring creation

abstract type ModuleFPHom end
@doc Markdown.doc"""
    ModuleMap{T1, T2}

The abstract supertype of module morphisms.
`T1` and `T2` are the types of domain and codomain respectively.
"""
abstract type ModuleMap{T1, T2} <: Map{T1, T2, Hecke.HeckeMap, ModuleFPHom} end


@doc Markdown.doc"""
    FreeMod{T <: RingElem} <: ModuleFP{T}

The type of free modules.
Free modules are determined by their base ring, the rank and the names of 
the (standard) generators.
Moreover, canonical incoming and outgoing morphisms are stored if the corresponding
option is set in suitable functions.
`FreeMod{T}` is a subtype of `ModuleFP{T}`.
"""
mutable struct FreeMod{T <: RingElem} <: AbstractFreeMod{T}
  R::Ring
  n::Int
  S::Vector{Symbol}

  incoming_morphisms::Vector{<:ModuleMap}
  outgoing_morphisms::Vector{<:ModuleMap}

  AbstractAlgebra.@declare_other

  function FreeMod{T}(n::Int,R::Ring,S::Vector{Symbol}) where T <: RingElem
    r = new{elem_type(R)}()
    r.n = n
    r.R = R
    r.S = S

    r.incoming_morphisms = Vector{ModuleMap}()
    r.outgoing_morphisms = Vector{ModuleMap}()

    return r
  end
end

@doc Markdown.doc"""
    FreeMod(R::Ring, n::Int, name::String = "e"; cached::Bool = false)

Construct a free module over the ring `R` with rank `n`.
Additionally one can provide names for the generators. If one does 
not provide names for the generators, the standard names e_i are used for the unit vectors.
"""
function FreeMod(R::Ring, n::Int, name::String = "e"; cached::Bool = false) # TODO cached?
  return FreeMod{elem_type(R)}(n, R, [Symbol("$name[$i]") for i=1:n])
end
#=@doc Markdown.doc"""
  free_module(R::Ring, n::Int, name::String = "e"; cached::Bool = false)

Construct a free module over the ring `R` with rank `n`.
Additionally one can provide names for the generators. If one does 
not provide names for the generators, the standard names e_i are used for the unit vectors.
"""
# TODO is this function neccessary?
free_module(R::Ring, n::Int, name::String = "e"; cached::Bool = false) = FreeMod(R, n, name, cached = cached)=#

#=XXX this cannot be as it is inherently ambigous
  - FreeModule(R, n)
  - direct sum of rings, ie. a ring
  - set of n-th powers of R
thus the "category" needs to be set explicitly

=#

function AbstractAlgebra.extra_name(F::FreeMod)
  return nothing
end

function (F::FreeMod)()
  return FreeModElem(sparse_row(base_ring(F)), F)
end

function show(io::IO, F::FreeMod)
  @show_name(io, F)
  @show_special(io, F)

  print(io, "Free module of rank $(F.n) over ")
  print(IOContext(io, :compact =>true), F.R)
end

@doc Markdown.doc"""
    rank(F::AbstractFreeMod)
    ngens(F::AbstractFreeMod)
    dim(F::AbstractFreeMod)

Return the rank of `F`.
"""
dim(F::AbstractFreeMod) = rank(F)
rank(F::AbstractFreeMod) = F.n
ngens(F::AbstractFreeMod) = dim(F)

@doc Markdown.doc"""
    ==(F::FreeMod, G::FreeMod)

Equality check between `F` and `G`. `F` and `G` are equal iff their 
base rings, ranks and (basis) element names are equal.
"""
function Base.:(==)(F::FreeMod, G::FreeMod)
  # two free modules are equal if the rank and the ring are
  # TODO it this enough or e.g. stored morphisms also be considered?
  return F.R == G.R && rank(F) == rank(G) && F.S == G.S
end

@doc Markdown.doc"""
    iszero(F::AbstractFreeMod)

Check if `F` is the zero module, that is if `F` has rank 0.
"""
function iszero(F::AbstractFreeMod)
  return rank(F) == 0
end

@doc Markdown.doc"""
    FreeModElem{T}

The type of free module elements. A free module element
is determined by a sparse row (`SRow`) which contains the coords 
wrt to the standard basis and the parent free module.

# Example
```
julia> R, (x,y) = PolynomialRing(QQ, ["x", "y"])
(Multivariate Polynomial Ring in x, y over Rational Field, fmpq_mpoly[x, y])

julia> F = FreeMod(R,2)
Free module of rank 2 over Multivariate Polynomial Ring in x, y over Rational Field

julia> v = FreeModElem(sparse_row(R, [(1,x),(2,y)]),F)
(x)*e[1] + (y)*e[2]

julia> v == x*F[1]+y*F[2]
true

```
"""
struct FreeModElem{T} <: AbstractFreeModElem{T}
  coords::SRow{T} # also usable via coeffs()
  parent::FreeMod{T}
end

function in(v::AbstractFreeModElem, M::ModuleFP)
  return parent(v) === M
end

@doc Markdown.doc"""
    coords(v::AbstractFreeModElem)

Return the entries (wrt to the standard basis) of `v` as a sparse row.
"""
function coords(v::AbstractFreeModElem)
  return v.coords
end

@doc Markdown.doc"""
    coeffs(v::AbstractFreeModElem)

Return the entries (wrt to the standard basis) of `v` as a sparse row.
"""
function coeffs(v::AbstractFreeModElem)
  return coords(v)
end

@doc Markdown.doc"""
    repres(v::AbstractFreeModElem)

Return just `v`. This function exists for compatiblity (with subquotient elements) reasons.
"""
function repres(v::AbstractFreeModElem)
  return v
end

function getindex(v::AbstractFreeModElem, i::Int)
  if isempty(coords(v))
    return zero(base_ring(parent(v)))
  end
  return coords(v)[i]
end

elem_type(::Type{FreeMod{T}}) where {T} = FreeModElem{T}
parent_type(::Type{FreeModElem{T}}) where {T} = FreeMod{T}
elem_type(::FreeMod{T}) where {T} = FreeModElem{T}
parent_type(::FreeModElem{T}) where {T} = FreeMod{T}

function show(io::IO, e::FreeModElem)
  if length(e.coords) == 0
    print(io, 0)
    return
  end
  i = 1
  while i <= length(e.coords)
    print(io, "(", e.coords.values[i], ")*", e.parent.S[e.coords.pos[i]])
    if i < length(e.coords)
      print(io, " + ")
    end
    i += 1
  end
end

@doc Markdown.doc"""
    basis(F::AbstractFreeMod)

Return the standard basis of `F`.
"""
function basis(F::AbstractFreeMod)
  bas = elem_type(F)[]
  for i=1:dim(F)
    s = Hecke.sparse_row(F.R, [(i, F.R(1))])
    push!(bas, FreeModElem(s, F))
  end
  return bas
end

@doc Markdown.doc"""
    gens(F::AbstractFreeMod)

Return the (canonical) generators of the free module `F`.
"""
gens(F::AbstractFreeMod) = basis(F)

@doc Markdown.doc"""
    gen(F::AbstractFreeMod, i::Int)

Return the `i`th generator of `F`, that is the `i`th unit vector.
"""
function gen(F::AbstractFreeMod, i::Int)
  @assert 0 < i <= ngens(F)
  s = Hecke.sparse_row(F.R, [(i, F.R(1))])
  return FreeModElem(s, F)
end

function Base.getindex(F::AbstractFreeMod, i::Int)
  i == 0 && return zero(F)
  return gen(F, i)
end

@doc Markdown.doc"""
    base_ring(F::AbstractFreeMod)

Return the base ring of the free module `F`.
"""
base_ring(F::AbstractFreeMod) = F.R

#TODO: Parent - checks everywhere!!!

# the negative of a free module element
-(a::AbstractFreeModElem) = FreeModElem(-a.coords, a.parent)

# Addition of free module elements
function +(a::AbstractFreeModElem, b::AbstractFreeModElem)
   check_parent(a, b)
   return FreeModElem(a.coords+b.coords, parent(a))
end

# Subtraction of free module elements
function -(a::AbstractFreeModElem, b::AbstractFreeModElem)
    check_parent(a,b)
    return FreeModElem(a.coords-b.coords, parent(a))
end

# Equality of free module elements
function Base.:(==)(a::AbstractFreeModElem, b::AbstractFreeModElem) 
    check_parent(a,b)
    return a.coords == b.coords
end

# scalar multiplication with polynomials, integers
function *(a::MPolyElem_dec, b::AbstractFreeModElem)
  if parent(a) !== base_ring(parent(b))
    error("elements not compatible")
  end
  return FreeModElem(a*b.coords, parent(b))
end
function *(a::MPolyElem, b::AbstractFreeModElem) 
  if parent(a) !== base_ring(parent(b))
    error("elements not compatible")
  end
  return FreeModElem(a*b.coords, parent(b))
end
function *(a::RingElem, b::AbstractFreeModElem) 
  if parent(a) !== base_ring(parent(b))
    error("elements not compatible")
  end
  return FreeModElem(a*b.coords, parent(b))
end
*(a::Int, b::AbstractFreeModElem) = FreeModElem(a*b.coords, parent(b))
*(a::Integer, b::AbstractFreeModElem) = FreeModElem(b.parent.R(a)*b.coords, parent(b))
*(a::fmpq, b::AbstractFreeModElem) = FreeModElem(b.parent.R(a)*b.coords, parent(b))

@doc Markdown.doc"""
    zero(F::AbstractFreeMod)

Return the zero element of the free module `F`.
"""
zero(F::AbstractFreeMod) = FreeModElem(sparse_row(F.R, Tuple{Int, elem_type(F.R)}[]), F)

@doc Markdown.doc"""
    parent(a::AbstractFreeModElem)

Return the free module where `a` lives in.
"""
parent(a::AbstractFreeModElem) = a.parent

@doc Markdown.doc"""
    iszero(a::AbstractFreeModElem)

Check whether the free module element `a` is zero.
"""
iszero(a::AbstractFreeModElem) = iszero(coords(a))

# data structure for a generating systems for submodules
# contains structures for the generators, the corresponding module on the Singular side, 
# the embedding free module, the embedding free module on the Singular side
# subquotients will be built from a tuple of submodules which again are given by 
# generating sets. In this way, the Singular stuff is hidden on the higher structures
# and all the conversion is taken care of here
# a module generating system is generated from an array of free module elements
# the fields are called O,S,F,SF rename?
#
# The same could be done rather on the level of vectors, that might be preferable if 
# performance is ok.
#
mutable struct ModuleGens{T}
  O::Vector{FreeModElem{T}}
  S::Singular.smodule
  F::FreeMod{T}
  SF::Singular.FreeMod

  # ModuleGens from an Array of Oscar free module elements, specifying the free module 
  # and Singular free module, only useful indirectly
  function ModuleGens{T}(O::Vector{<:FreeModElem}, F::FreeMod{T}, SF::Singular.FreeMod) where {T}
    r = new{T}()
    r.O = O
    r.SF = SF
    r.F = F
    return r
  end

  # ModuleGens from a Singular submodule
  function ModuleGens{S}(F::FreeMod{S}, s::Singular.smodule) where {S} # FreeMod is neccessary due to type S
    r = new{S}()
    r.F = F
    if Singular.ngens(s) == 0
      r.SF = Singular.FreeModule(base_ring(s), 0)
    else
      r.SF = parent(s[1])
    end
    r.S = s
    return r
  end
end

@doc Markdown.doc"""
    ModuleGens(O::Vector{<:FreeModElem}, F::FreeMod{T}, SF::Singular.FreeMod) where T

Construct `ModuleGens` from an array of Oscar free module elements, specifying the Oscar free module 
and Singular free module. 
This function is only useful indirectly.
"""
ModuleGens(O::Vector{<:FreeModElem}, F::FreeMod{T}, SF::Singular.FreeMod) where T = ModuleGens{T}(O, F, SF)

@doc Markdown.doc"""
    ModuleGens(F::FreeMod{S}, s::Singular.smodule) where {S}

Construct `ModuleGens` from a given Singular submodule.
"""
ModuleGens(F::FreeMod{S}, s::Singular.smodule) where {S} = ModuleGens{S}(F, s)

@doc Markdown.doc"""
    ModuleGens(O::Vector{<:FreeModElem})

Construct `ModuleGens` from an array of Oscar free module elements.
Note: The array must not be empty.
"""
function ModuleGens(O::Vector{<:FreeModElem})
  # TODO Empty generating set
  @assert length(O) > 0
  SF = singular_module(parent(O[1]))
  return ModuleGens(O, SF)
end

@doc Markdown.doc"""
    ModuleGens(O::Vector{<:FreeModElem}, F::FreeMod{T}) where {T}

Construct `ModuleGens` from an array of Oscar free module elements, specifying the Oscar free module.
Note: The array might be empty.
"""
function ModuleGens(O::Vector{<:FreeModElem}, F::FreeMod{T}) where {T}
  SF = singular_module(F)
  return ModuleGens{T}(O, F, SF)
end

@doc Markdown.doc"""
    ModuleGens(O::Vector{<:FreeModElem}, SF::Singular.FreeMod)

Construct `ModuleGens` from an array of Oscar free module elements, specifying the Singular free module.
Note: The array might be empty.
"""
function ModuleGens(O::Vector{<:FreeModElem}, SF::Singular.FreeMod)
  return ModuleGens{elem_type(base_ring(parent(O[1])))}(O, parent(O[1]), SF)
end

@doc Markdown.doc"""
    singular_generators(M::ModuleGens)

Return the generators of `M` from Singular side.
"""
function singular_generators(M::ModuleGens)
  singular_assure(M)
  return M.S
end

@doc Markdown.doc"""
    oscar_generators(M::ModuleGens)  

Return the generators of `M` from the OSCAR side.
"""
function oscar_generators(M::ModuleGens)
  oscar_assure(M)
  return M.O
end

@doc Markdown.doc"""
    iszero(M::ModuleGens)

Check if `M` is zero.
"""
function iszero(M::ModuleGens)
  return iszero(singular_generators(M))
end

# TODO remove output saying defined on the Singular side?
function show(io::IO, F::ModuleGens)
  println(io, "Array of length ", length(F))
  for i=1:length(F)
    if isassigned(F.O, i)
      println(io, i, " -> ", F.O[i])
    end
  end
  if isdefined(F, :S)
    println(io, "defined on the Singular side")
  end
end

@doc Markdown.doc"""
    length(F::ModuleGens)

Return the number of elements of the module generating set.
Note: This is not the length in the mathematical sense!
"""
length(F::ModuleGens) = length(oscar_generators(F))

@doc Markdown.doc"""
    ngens(F::ModuleGens)

Return the number of elements of the module generating set.
"""
ngens(F::ModuleGens) = length(oscar_generators(F))

# i-th entry of module generating set on Oscar side
# Todo: clean up, convert or assure
function getindex(F::ModuleGens, ::Val{:O}, i::Int)
  if !isassigned(F.O, i)
    F.O[i] = convert(F.F, singular_generators(F)[i])
  end
  return oscar_generators(F)[i]
end

# i-th entry of module generating set on Singular side
# Todo: clean up, convert or assure
function getindex(F::ModuleGens, ::Val{:S}, i::Int)
  if !isdefined(F, :S)
    F.S = Singular.Module(base_ring(F.SF), [convert(F.SF,x) for x = oscar_generators(F)]...)
  end
  return F.S[i]
end

@doc Markdown.doc"""
    oscar_assure(F::ModuleGens)

If fields of `F` from the OSCAR side are not defined, they
are computed, given the Singular side.
"""
function oscar_assure(F::ModuleGens)
  if !isdefined(F, :O)
    F.O = [convert(F.F, singular_generators(F)[i]) for i=1:Singular.ngens(singular_generators(F))]
  end
end

@doc Markdown.doc"""
    singular_assure(F::ModuleGens)

If fields of `F` from the Singular side are not defined, they
are computed, given the OSCAR side.
"""
function singular_assure(F::ModuleGens)
  if !isdefined(F, :S)
    if length(F) == 0
      singular_ring = base_ring(F.SF)
      F.S = Singular.Module(singular_ring, Singular.vector(singular_ring, singular_ring(0)))
      return 
    end
    F.S = Singular.Module(base_ring(F.SF), [convert(F.SF,x) for x = oscar_generators(F)]...)
    return
  end
  #F[Val(:S), 1]
end

# i-th entry of module generating set (taken from Oscar side)
getindex(F::ModuleGens, i::Int) = getindex(F, Val(:O), i)

@doc Markdown.doc"""
    singular_module(F::FreeMod)

Create a Singular module from an OSCAR free module.
"""
function singular_module(F::FreeMod)
  Sx = singular_ring(base_ring(F), keep_ordering=false)
  return Singular.FreeModule(Sx, dim(F))
end

@doc Markdown.doc"""
    convert(SF::Singular.FreeMod, m::FreeModElem)

Convert an OSCAR free module element to the Singular side.
"""
function convert(SF::Singular.FreeMod, m::FreeModElem)
  g = Singular.gens(SF)
  e = SF()
  Sx = base_ring(SF)
  for (p,v) = m.coords
    e += Sx(v)*g[p]
  end
  return e
end

@doc Markdown.doc"""
    convert(F::FreeMod, s::Singular.svector)

Convert a Singular vector to a free module element on the OSCAR side.
"""
function convert(F::FreeMod, s::Singular.svector)
  pos = Int[]
  values = []
  Rx = base_ring(F)
  R = base_ring(Rx)
  for (i, e, c) = s
    f = Base.findfirst(x->x==i, pos)
    if f === nothing
      push!(values, MPolyBuildCtx(base_ring(F)))
      f = length(values)
      push!(pos, i)
    end
    push_term!(values[f], R(c), e)
  end
  pv = Tuple{Int, elem_type(Rx)}[(pos[i], base_ring(F)(finish(values[i]))) for i=1:length(pos)]
  return FreeModElem(sparse_row(base_ring(F), pv), F)
end

@doc Markdown.doc"""
    FreeModuleHom{T1, T2} <: ModuleMap{T1, T2} 

Data structure for morphisms where the domain is a free module (`FreeMod`).
`T1` and `T2` are the types of domain and codomain respectively.
`FreeModuleHom` is a subtype of `ModuleMap`.
When computed, the corresponding matrix (via `matrix()`) and inverse isomorphism
(in case there exists one) (via `inv()`) are cached.
"""
mutable struct FreeModuleHom{T1, T2} <: ModuleMap{T1, T2} 
  matrix::MatElem
  header::MapHeader
  inverse_isomorphism::ModuleMap
  Hecke.@declare_other

  # generate homomorphism of free modules from F to G where the Array a contains the images of
  # the generators of F
  function FreeModuleHom{T,S}(F::FreeMod{T}, G::S, a::Vector{<:Any}) where {T, S}
    @assert all(x->parent(x) === G, a)
    @assert length(a) == ngens(F)
    r = new{typeof(F), typeof(G)}()
    function im_func(x::FreeModElem)
      b = zero(G)
      for (i,v) = x.coords
        b += v*a[i]
      end
      return b
    end
    function pr_func(x)
      @assert parent(x) === G
      c = coordinates(repres(x), sub(G, a))
      return FreeModElem(c, F)
    end
    r.header = MapHeader{typeof(F), typeof(G)}(F, G, im_func, pr_func)

    return r
  end

  function FreeModuleHom{T,S}(F::FreeMod{T}, G::S, mat::MatElem{T}) where {T,S}
    @assert nrows(mat) == ngens(F)
    @assert ncols(mat) == ngens(G)
    if typeof(G) <: FreeMod
      hom = FreeModuleHom(F, G, [FreeModElem(sparse_row(mat[i,:]), G) for i=1:ngens(F)])
    else
      hom = FreeModuleHom(F, G, [SubQuoElem(sparse_row(mat[i,:]), G) for i=1:ngens(F)])
    end
    hom.matrix = mat
    return hom
  end
end

@doc Markdown.doc"""
    FreeModuleHom(F::FreeMod{T}, G::S, a::Vector{<:Any}) where {T, S}

Construct the morphism $F \to G$ where `F[i]` is mapped to `a[i]`.
In particular, `ngens(F) == length(a)` must hold.
"""
FreeModuleHom(F::FreeMod{T}, G::S, a::Vector{<:Any}) where {T, S} = FreeModuleHom{T,S}(F, G, a)

@doc Markdown.doc"""
    FreeModuleHom(F::FreeMod{T}, G::S, mat::MatElem{T}) where {T,S}

Construct the morphism $F \to G$ corresponding to the matrix `mat`.
"""
FreeModuleHom(F::FreeMod{T}, G::S, mat::MatElem{T}) where {T,S} = FreeModuleHom{T,S}(F, G, mat)

@doc Markdown.doc"""
    matrix(f::FreeModuleHom)

Compute the matrix corresponding to the morphism `f`.
The matrix is cached.
"""
function matrix(f::FreeModuleHom)
  if !isdefined(f, :matrix)
    D = domain(f)
    C = codomain(f)
    R = base_ring(D)
    matrix = zero_matrix(R, rank(D), ngens(C))
    for i=1:rank(D)
      image_of_gen = f(D[i])
      for j=1:ngens(C)
        matrix[i,j] = image_of_gen[j]
      end
    end
    setfield!(f, :matrix, matrix)
  end
  return f.matrix
end

(h::FreeModuleHom)(a::FreeModElem) = image(h, a)

@doc Markdown.doc"""
    hom(F::FreeMod{T}, G, a::Union{Vector,MatElem{T}})

Return the morphism $F \to G$ where `F[i]` is mapped to `a[i]`.
"""
hom(F::FreeMod{T}, G, a::Union{Vector,MatElem{T}}) where {T} = FreeModuleHom(F, G, a)

@doc Markdown.doc"""
    identity_map(M::ModuleFP)

Return the identity map $id_M$.
"""
function identity_map(M::ModuleFP)
  return hom(M, M, gens(M))
end

@doc Markdown.doc"""
    SubModuleOfFreeModule{T} <: ModuleFP{T}

Data structure for submodules of free modules. `SubModuleOfFreeModule` shouldn't be
used by the end user.
When computed, a standard basis (computed via `std_basis()`) and generating matrix (that is the rows of the matrix
generate the submodule) (computed via `matrix()`) are cached.
"""
mutable struct SubModuleOfFreeModule{T} <: ModuleFP{T}
  F::FreeMod{T}
  gens::ModuleGens
  std_basis::ModuleGens
  matrix::MatElem

  function SubModuleOfFreeModule{R}(F::FreeMod{R}, gens::Vector{<:FreeModElem}) where {R}
    @assert all(x -> parent(x) === F, gens)
    r = new{R}()
    r.F = F
    r.gens = ModuleGens(gens, F)
    return r
  end

  function SubModuleOfFreeModule{R}(F::FreeMod{R}, singular_module::Singular.smodule) where {R}
    r = new{R}()
    r.F = F
    r.gens = ModuleGens(F, singular_module)
    if singular_module.isGB
      r.std_basis = r.gens
    end
    return r
  end
  
  function SubModuleOfFreeModule{R}(F::FreeMod{R}, gens::ModuleGens) where {R}
    r = new{R}()
    r.F = F
    r.gens = gens
    if singular_generators(gens).isGB
      r.std_basis = r.gens
    end
    return r
  end

  function SubModuleOfFreeModule{L}(F::FreeMod{L}, A::MatElem{L}) where {L}
    r = new{L}()
    r.F = F
    O = [FreeModElem(sparse_row(A[i,:]), F) for i in 1:nrows(A)]
    r.gens = ModuleGens(O, F)
    r.matrix = A
    return r
  end
end

@doc Markdown.doc"""
    SubModuleOfFreeModule(F::FreeMod{R}, gens::Vector{<:FreeModElem}) where {R}

Construct the submodule of `F` generated by the elements of `gens` (the elements of 
`gens` must live in `F`).
"""
SubModuleOfFreeModule(F::FreeMod{R}, gens::Vector{<:FreeModElem}) where {R} = SubModuleOfFreeModule{R}(F, gens)

SubModuleOfFreeModule(F::FreeMod{R}, singular_module::Singular.smodule) where {R} = SubModuleOfFreeModule{R}(F, singular_module)

@doc Markdown.doc"""
    SubModuleOfFreeModule(F::FreeMod{R}, gens::ModuleGens{R}) where {R}

Construct the submodule of `F` generated by `gens`.
"""
SubModuleOfFreeModule(F::FreeMod{R}, gens::ModuleGens{R}) where {R} = SubModuleOfFreeModule{R}(F, gens)

@doc Markdown.doc"""
    SubModuleOfFreeModule(F::FreeMod{L}, A::MatElem{L}) where {L}

Construct the submodule generated by the rows of `A`. The embedding free
module is `F`. In particular, `rank(F) == ncols(A)` must hold.
"""
SubModuleOfFreeModule(F::FreeMod{L}, A::MatElem{L}) where {L} = SubModuleOfFreeModule{L}(F, A)

@doc Markdown.doc"""
    SubModuleOfFreeModule(A::MatElem{L}) where {L} 

Construct the submodule generated by the rows of `A`.
Note: The embedding free module of the submodule is constructed by the function and therefore
not compatible with free modules that are defined by the user or other functions. 
If you need compatiblity use `SubModuleOfFreeModule(F::FreeMod{L}, A::MatElem{L}) where {L}`.
"""
function SubModuleOfFreeModule(A::MatElem{L}) where {L} 
  R = base_ring(A)
  F = FreeMod(R, ncols(A))
  return SubModuleOfFreeModule{L}(F, A)
end

function Base.getindex(M::SubModuleOfFreeModule, i::Int)
  return oscar_generators(M.gens)[i]
end

@doc Markdown.doc"""
    iszero(M::SubModuleOfFreeModule)

Check if `M` is zero.
"""
function iszero(M::SubModuleOfFreeModule)
  return iszero(M.gens)
end

@doc Markdown.doc"""
    base_ring(M::SubModuleOfFreeModule)

Return the base ring of `M`.
"""
function base_ring(M::SubModuleOfFreeModule)
  return base_ring(M.F)
end

@doc Markdown.doc"""
    std_basis(submod::SubModuleOfFreeModule)

Compute a standard basis of `submod`.
"""
function std_basis(submod::SubModuleOfFreeModule)
  if !isdefined(submod, :std_basis)
    submod.std_basis = groebner_basis(submod.gens)
  end
  return submod.std_basis
end

@doc Markdown.doc"""
    matrix(submod::SubModuleOfFreeModule)

Return the generators of `submod` in matrix-form, that is the rows of the 
matrix generate `submod`.
"""
function matrix(submod::SubModuleOfFreeModule)
  if !isdefined(submod, :matrix)
    R = base_ring(submod)
    matrix = zero_matrix(R, length(submod.gens), rank(submod.F))
    for i = 1:nrows(matrix), j = 1:ncols(matrix)
      matrix[i,j] = submod.gens[i][j] 
    end
    submod.matrix = matrix
  end
  return submod.matrix
end

@doc Markdown.doc"""
    isgenerated_by_unit_vectors(M::SubModuleOfFreeModule)

Check if `M` is generated by the unit vectors.
"""
function isgenerated_by_unit_vectors(M::SubModuleOfFreeModule)
  return issubset(gens(M.F), gens(M))
end

function show(io::IO, M::SubModuleOfFreeModule)
  if ngens(M) == 1
    println(io, "Submodule with ", ngens(M), " generator")
  else
    println(io, "Submodule with ", ngens(M), " generators")
  end
  for i=1:ngens(M)
    if isassigned(M.gens.O, i)
      println(io, i, " -> ", M[i])
    end
  end
  if isdefined(M.gens, :S)
    println(io, "defined on the Singular side")
  end
end

function length(M::SubModuleOfFreeModule)
  error("use ngens() instead of length()")
  return length(M.gens)
end

@doc Markdown.doc"""
    ngens(M::SubModuleOfFreeModule)

Return the number of generators of `M`.
"""
function ngens(M::SubModuleOfFreeModule)
  return ngens(M.gens)
end

@doc Markdown.doc"""
    gens(M::SubModuleOfFreeModule)

Return the generators of `M` as an array of `FreeModElem`s.
"""
function gens(M::SubModuleOfFreeModule)
  return oscar_generators(M.gens)
end

@doc Markdown.doc"""
    gen(M::SubModuleOfFreeModule, i::Int)

Return the `i`th generator of `M`.
"""
function gen(M::SubModuleOfFreeModule, i::Int)
  return oscar_generators(M.gens)[i]
end

@doc Markdown.doc"""
    sum(M::SubModuleOfFreeModule, N::SubModuleOfFreeModule)

Compute $M+N$.
"""
function Base.sum(M::SubModuleOfFreeModule, N::SubModuleOfFreeModule)
  @assert M.F === N.F
  return SubModuleOfFreeModule(M.F, vcat(collect(M.gens), collect(N.gens)))
end

@doc Markdown.doc"""
    issubset(M::SubModuleOfFreeModule, N::SubModuleOfFreeModule)

Check if `M` is a subset of `N`. For this their embedding free modules must be 
identical (`===`).
"""
function Base.issubset(M::SubModuleOfFreeModule, N::SubModuleOfFreeModule)
  @assert M.F === N.F
  M_mod_N = _reduce(singular_generators(std_basis(M)), singular_generators(std_basis(N)))
  return iszero(M_mod_N)
end

@doc Markdown.doc"""
    ==(M::SubModuleOfFreeModule, N::SubModuleOfFreeModule)

Check for equality. For two submodules of free modules to be equal their embedding 
free modules must be identical (`===`) and the generators must generate equal submodules.
"""
function Base.:(==)(M::SubModuleOfFreeModule, N::SubModuleOfFreeModule)
  @assert M.F === N.F
  M_mod_N = _reduce(singular_generators(std_basis(M)), singular_generators(std_basis(N)))
  N_mod_M = _reduce(singular_generators(std_basis(N)), singular_generators(std_basis(M)))
  return iszero(M_mod_N) && iszero(N_mod_M)
end

#+(M::SubModuleOfFreeModule, N::SubModuleOfFreeModule) = sum(M, N)

@doc Markdown.doc"""
    SubQuo{T} <: ModuleFP{T}

The type of subquotient modules.
A subquotient module $M$ is a module where $M = A + B / B$ where $A$ and $B$ are 
submodules of a free module.
$A$, $B$ and $A+B$ (they have type `SubModuleOfFreeModule`) as well as the embedding
free module are stored. 
One can construct ordinary submodules of free modules by not giving $B$.
Moreover, canonical incoming and outgoing morphisms are stored if the corresponding
option is set in suitable functions.
`SubQuo{T}` is a subtype of `ModuleFP{T}`.
"""
mutable struct SubQuo{T} <: AbstractSubQuo{T}
  #meant to represent sub+ quo mod quo - as lazy as possible
  F::FreeMod{T}
  sub::SubModuleOfFreeModule
  quo::SubModuleOfFreeModule
  sum::SubModuleOfFreeModule

  incoming_morphisms::Vector{<:ModuleMap}
  outgoing_morphisms::Vector{<:ModuleMap} # TODO is it possible to make ModuleMap to SubQuoHom?

  AbstractAlgebra.@declare_other

  function SubQuo{R}(sub::SubModuleOfFreeModule{R}) where {R}
    r = new{R}()
    r.F = sub.F
    r.sub = sub
    r.sum = r.sub

    r.incoming_morphisms = Vector{ModuleMap}()
    r.outgoing_morphisms = Vector{ModuleMap}()

    return r
  end
  function SubQuo{R}(sub::SubModuleOfFreeModule{R}, quo::SubModuleOfFreeModule{R}) where {R}
    @assert sub.F === quo.F
    r = new{R}()
    r.F = sub.F
    r.sub = sub
    r.quo = quo
    r.sum = sum(r.sub, r.quo)

    r.incoming_morphisms = Vector{ModuleMap}()
    r.outgoing_morphisms = Vector{ModuleMap}()

    return r
  end
  function SubQuo{R}(F::FreeMod{R}, O::Vector{<:FreeModElem}) where {R}
    r = new{R}()
    r.F = F
    r.sub = SubModuleOfFreeModule(F, O)
    r.sum = r.sub

    r.incoming_morphisms = Vector{ModuleMap}()
    r.outgoing_morphisms = Vector{ModuleMap}()

    return r
  end
  function SubQuo{L}(S::SubQuo{L}, O::Vector{<:FreeModElem}) where {L} #TODO to be replaced by quo
    r = new{L}()
    r.F = S.F
    r.sub = S.sub
    O_as_submodule = SubModuleOfFreeModule(S.F, O)
    r.quo = isdefined(S,:quo) ? sum(S.quo,O_as_submodule) : O_as_submodule
    r.sum = sum(r.sub, r.quo)

    r.incoming_morphisms = Vector{ModuleMap}()
    r.outgoing_morphisms = Vector{ModuleMap}()

    return r
  end
  #=function SubQuo(S::SubQuo, O::Array{<:SubQuoElem, 1})
    @assert all(x->x.parent === S, O)
    r = SubQuo(S.F, [x.repres for x in O])
    r.quo = S.quo
    r.sum = sum(r.sub, r.quo)
    return r
  end=#
  function SubQuo{R}(F::FreeMod{R}, s::Singular.smodule) where {R}
    r = new{R}()
    r.F = F
    r.sub = SubModuleOfFreeModule(F, s)
    r.sum = r.sub

    r.incoming_morphisms = Vector{ModuleMap}()
    r.outgoing_morphisms = Vector{ModuleMap}()

    return r
  end
  function SubQuo{R}(F::FreeMod{R}, s::Singular.smodule, t::Singular.smodule) where {R}
    r = new{R}()
    r.F = F
    r.sub = SubModuleOfFreeModule(F, s)
    r.quo = SubModuleOfFreeModule(F, t)
    r.sum = sum(r.sub, r.quo)

    r.incoming_morphisms = Vector{ModuleMap}()
    r.outgoing_morphisms = Vector{ModuleMap}()

    return r
  end
end

@doc Markdown.doc"""
    SubQuo(sub::SubModuleOfFreeModule{R}) where {R}

Construct the module `sub` as a subquotient.
"""
SubQuo(sub::SubModuleOfFreeModule{R}) where {R} = SubQuo{R}(sub)

@doc Markdown.doc"""
    SubQuo(sub::SubModuleOfFreeModule{R}, quo::SubModuleOfFreeModule{R}) where {R}

Construct the subquotient module $\texttt{sub} + texttt{quo} / \texttt{quo}$. 
`sub` and `quo` must be submodules of the same free module.
"""
SubQuo(sub::SubModuleOfFreeModule{R}, quo::SubModuleOfFreeModule{R}) where {R} = SubQuo{R}(sub, quo)

@doc Markdown.doc"""
    SubQuo(F::FreeMod{R}, O::Vector{<:FreeModElem}) where {R}

Construct the module generated by the elements of `O` as a subquotient.
The elements of `O` must live in `F`.

# Example
```jldoctest
julia> R, (x,y) = PolynomialRing(QQ, ["x", "y"])
(Multivariate Polynomial Ring in x, y over Rational Field, fmpq_mpoly[x, y])

julia> F = FreeMod(R,2)
Free module of rank 2 over Multivariate Polynomial Ring in x, y over Rational Field

julia> O = [x*F[1]+F[2],y*F[2]]
2-element Vector{FreeModElem{fmpq_mpoly}}:
 (x)*e[1] + (1)*e[2]
 (y)*e[2]

julia> M = SubQuo(F, O)
Submodule with 2 generators
1 -> (x)*e[1] + (1)*e[2]
2 -> (y)*e[2]

represented as subquotient with no relations.


```
"""
SubQuo(F::FreeMod{R}, O::Vector{<:FreeModElem}) where {R} = SubQuo{R}(F, O)

@doc Markdown.doc"""
    SubQuo(S::SubQuo{L}, O::Vector{<:FreeModElem}) where {L}

Construct a subquotient where the generators are those of `S` and the relations are 
the union of `O` and the relations of `S`.
"""
SubQuo(S::SubQuo{L}, O::Vector{<:FreeModElem}) where {L} = SubQuo{L}(S, O)

SubQuo(F::FreeMod{R}, s::Singular.smodule) where {R} = SubQuo{R}(F, s)

SubQuo(F::FreeMod{R}, s::Singular.smodule, t::Singular.smodule) where {R} = SubQuo{R}(F, s, t)

@doc Markdown.doc"""
    SubQuo(F::FreeMod{R}, A::MatElem{R}, B::MatElem{R}) where {R}

Let $A$ be an $n_1 \times m$-matrix, $B$ an $n_2 \times m$-matrix over the ring $R$ and 
$F = R^m$. Return the subquotient $(\im(A) + \im(B))/ \im(B)$, where the 
embedding free module is $F$.
"""
function SubQuo(F::FreeMod{R}, A::MatElem{R}, B::MatElem{R}) where {R}
  @assert ncols(A) == ncols(B) == rank(F)
  return SubQuo(SubModuleOfFreeModule(F, A), SubModuleOfFreeModule(F, B))
end

@doc Markdown.doc"""
    SubQuo(A::MatElem{R}, B::MatElem{R}) where {R}

Let $A$ be an $n_1 \times m$-matrix, $B$ an $n_2 \times m$-matrix over the ring $R$. 
Then return the subquotient $(\im(A) + \im(B))/ \im(B)$. 
Note: The embedding free module of the subquotient is constructed by the function and therefore
not compatible with free modules $R^m$ that are defined by the user or other functions. 
If you need compatiblity use `SubQuo(F::FreeMod{R}, A::MatElem{R}, B::MatElem{R})`.
"""
function SubQuo(A::MatElem{R}, B::MatElem{R}) where {R}
  @assert ncols(A) == ncols(B)
  S = base_ring(A)
  F = FreeMod(S, ncols(A))
  return SubQuo(SubModuleOfFreeModule(F, A), SubModuleOfFreeModule(F, B))
end

function show(io::IO, SQ::SubQuo)
  @show_name(io, SQ)
  @show_special(io, SQ)

  if isdefined(SQ, :quo)
    println(io, "Subquotient of ", SQ.sub, "by ", SQ.quo)
  else
    #println(io, "Subquotient by ", SQ.sub)
    println(io, SQ.sub)
    println(io, "represented as subquotient with no relations.")
  end
end

@doc Markdown.doc"""
    show_subquo(SQ::SubQuo)

Show `SQ` as a subquotient of *matrices* `A` and `B`.
"""
function show_subquo(SQ::SubQuo)
  #@show_name(io, SQ)
  #@show_special(io, SQ)

  if isdefined(SQ, :quo)
    if isgenerated_by_unit_vectors(SQ.sub)
      println("Cokernel of ", matrix(SQ.quo))
    else
      println("Subquotient with of image of")
      display(matrix(SQ.sub))
      println("by image of")
      display(matrix(SQ.quo))
    end
  else
    println("Image of ", matrix(SQ.sub))
  end
end

@doc Markdown.doc"""
    cokernel(f::FreeModuleHom)

Let $f : F \to G$ be a morphism between free modules. Return the cokernel of $f$ as a subquotient.
"""
function cokernel(f::FreeModuleHom)
  @assert typeof(codomain(f)) <: FreeMod
  return quo(codomain(f), image(f)[1])
end

@doc Markdown.doc"""
    cokernel(F::FreeMod{R}, A::MatElem{R}) where R

Let $F = R^m$ and $A$ an $n \times m$-matrix. Return the subquotient $F / \im(A)$.
"""
function cokernel(F::FreeMod{R}, A::MatElem{R}) where R
  return cokernel(map(F,A))
end

@doc Markdown.doc"""
    cokernel(A::MatElem)

Let $A$ be an $n \times m$-matrix over the ring $R$. Then return the subquotient $R^m / \im(A)$. 
Note: The free module $R^m$ is constructed by the function and therefore not compatible with 
free modules $R^m$ that are defined by the user or other functions. If you need compatiblity
use `cokernel(F::FreeMod{R}, A::MatElem{R})`.
"""
function cokernel(A::MatElem)
  return cokernel(map(A))
end

@doc Markdown.doc"""
    issubset(M::SubQuo{T}, N::SubQuo{T}) where {T}

Check if `M` is a subset of `N`. For this their embedding free modules 
must be identical (`===`), the relations must be equal and the (generators + relations)
of `M` must be a submodule of (generators + relations) of `N`.
"""
function Base.issubset(M::SubQuo{T}, N::SubQuo{T}) where {T}
  if !isdefined(M, :quo) 
    if !isdefined(N, :quo)
      return issubset(M.sub, N.sub)
    else
      return iszero(N.quo) && issubset(M.sub, N.sub)
    end
  else
    if !isdefined(N, :quo)
      return iszero(M.quo) && issubset(M.sub, N.sub)
    else
      return M.quo == N.quo && issubset(M.sum, N.sum)
    end
  end
end

@doc Markdown.doc"""
    ==(M::SubQuo{T}, N::SubQuo{T}) where {T}

Check for equality. For two subquotients to be equal their embedding free modules 
must be identical (`===`) and the (generators + relations) respectively the relations must 
generate equal submodules.
"""
function Base.:(==)(M::SubQuo{T}, N::SubQuo{T}) where {T} # TODO replace implementation by two inclusion checks?
  if !isdefined(M, :quo) 
    if !isdefined(N, :quo)
      return M.sub == N.sub
    else
      return iszero(N.quo) && M.sub == N.sub
    end
  else
    if !isdefined(N, :quo)
      return iszero(M.quo) && M.sub == N.sub
    else
      return M.quo == N.quo && M.sum == N.sum
    end
  end
end

@doc Markdown.doc"""
    sum(M::SubQuo{T},N::SubQuo{T}) where T

Compute $M+N$ along with the inclusion morphisms $M \to M+N$ and $N \to M+N$.
"""
function Base.sum(M::SubQuo{T},N::SubQuo{T}) where T
  #TODO use SubModuleOfFreeModule instead of matrices
  gm1,gm2 = size(matrix(M.sub))
  gn1,gn2 = size(matrix(N.sub))
  R = base_ring(M)

  n_rel = isdefined(N, :quo) ? matrix(N.quo) : zero_matrix(R, 1, gn2)
  m_rel = isdefined(M, :quo) ? matrix(M.quo) : zero_matrix(R, 1, gm2)

  if (m_rel == n_rel) || Set([m_rel[i,:] for i=1:size(m_rel)[1]])==Set([n_rel[j,:] for j=1:size(n_rel)[1]]) || M.quo == N.quo
    SQ = SubQuo(vcat(matrix(M.sub), matrix(N.sub)), m_rel)

    # injection maps:
    M_mat = hcat(identity_matrix(R,gm1), zero_matrix(R,gm1,gn1))
    iM = SubQuoHom(M,SQ,M_mat)

    N_mat = hcat(zero_matrix(R,gn1,gm1), identity_matrix(R,gn1))
    iN = SubQuoHom(N,SQ,N_mat)

    register_morphism!(iM)
    register_morphism!(iN)

    return SQ, iM, iN
  end
  throw(ArgumentError("img(M.relations) != img(N.relations)"))
end

@doc Markdown.doc"""
    Base.:+(M::SubQuo{T},N::SubQuo{T}) where T

Compute $M+N$.
"""
function Base.:+(M::SubQuo{T},N::SubQuo{T}) where T
  return sum(M,N)[1]
end

@doc Markdown.doc"""
    Base.:intersect(M::SubQuo{T}, N::SubQuo{T}) where T

Compute the intersection $M \cap N$ along with the inclusion morphisms $M \cap N \to M$ and $M \cap N \to N$.
"""
function Base.:intersect(M::SubQuo{T}, N::SubQuo{T}) where T
  #TODO allow task as argument?
  @assert free_module(M) === free_module(N)
  M_quo = isdefined(M, :quo) ? M.quo : Oscar.SubModuleOfFreeModule(free_module(M), Vector{FreeModElem}())
  N_quo = isdefined(N, :quo) ? N.quo : Oscar.SubModuleOfFreeModule(free_module(N), Vector{FreeModElem}())
  n_rel = matrix(N_quo)
  m_rel = matrix(M_quo)

  if (m_rel == n_rel) || Set([m_rel[i,:] for i=1:size(m_rel)[1]])==Set([n_rel[j,:] for j=1:size(n_rel)[1]]) || M_quo == N_quo
    n = size(matrix(N.sub))
    m = size(matrix(M.sub))
    if n[2]!=m[2]
      throw(DimensionMismatch("Matrices have different number of columns"))
    end

    global_module_matrix = vcat(matrix(M.sub), matrix(N.sub), matrix(M_quo))

    CD = matrix_kernel(global_module_matrix)

    C = CD[:,1:m[1]]
    D = CD[:,(m[1]+1):(m[1]+n[1])]
    new_gen = C*matrix(M.sub)
    SQ = length(m_rel) == 0 ? SubQuo(SubModuleOfFreeModule(free_module(M),new_gen)) : SubQuo(free_module(M),new_gen, m_rel)

    M_hom = SubQuoHom(SQ,M,C)
    N_hom = SubQuoHom(SQ,N,D)
    register_morphism!(M_hom)
    register_morphism!(N_hom)

    return SQ,M_hom,N_hom
  end
  throw(ArgumentError("Relations of M and N are not equal."))
end

@doc Markdown.doc"""
    SubQuoElem{T}

An element of a subquotient module $A+B / B$ is given by a sparse row (mathematically speaking just 
a vector) $v$. The element is then just $u := \sum_i v[i]\cdot A[i]$ (where $A[i]$ are the generators of $A$).
The representative $u$ is also stored (along with the parent module where the 
element lives in).
"""
struct SubQuoElem{T} <: AbstractSubQuoElem{T} # this needs to be redone TODO
  coeffs::SRow{T}
  repres::FreeModElem{T}
  parent::SubQuo

  function SubQuoElem{R}(v::SRow{R}, SQ::SubQuo) where {R}
    @assert length(v) <= ngens(SQ.sub)
    if isempty(v)
      r = new{R}(v, zero(SQ.F), SQ)
      return r
    end
    r = new{R}(v, Base.sum([v[i]*SQ.sub[i] for i=1:ngens(SQ.sub)]), SQ)
    return r
  end

  function SubQuoElem{R}(a::FreeModElem{R}, SQ::SubQuo) where {R}
    @assert a.parent === SQ.F
    r = new{R}(coordinates(a,SQ), a, SQ)
    return r
  end
end

@doc Markdown.doc"""
    SubQuoElem(v::SRow{R}, SQ::SubQuo) where {R}

Return the element $\sum_i v[i] \cdot SQ[i]$.
"""
SubQuoElem(v::SRow{R}, SQ::SubQuo) where {R} = SubQuoElem{R}(v, SQ)

@doc Markdown.doc"""
    SubQuoElem(a::FreeModElem{R}, SQ::SubQuo) where {R}

Construct an element $v \in SQ$ that is represented by $a$.
"""
SubQuoElem(a::FreeModElem{R}, SQ::SubQuo) where {R} = SubQuoElem{R}(a, SQ)

elem_type(::SubQuo{T}) where {T} = SubQuoElem{T}
parent_type(::SubQuoElem{T}) where {T} = SubQuo{T}
elem_type(::Type{SubQuo{T}}) where {T} = SubQuoElem{T}
parent_type(::Type{SubQuoElem{T}}) where {T} = SubQuo{T}

function in(v::SubQuoElem, M::ModuleFP)
  return parent(v) === M
end

@doc Markdown.doc"""
    getindex(v::SubQuoElem, i::Int)

Let $v \in M$ with $v = \sum_i a[i] \cdot M[i]$. Return $a[i]$
"""
function getindex(v::SubQuoElem, i::Int)
  if isempty(coeffs(v))
    return zero(base_ring(v.parent))
  end
  return coeffs(v)[i]
end

@doc Markdown.doc"""
    coeffs(v::SubQuoElem)

Let $v \in M$. Return an `SRow` `a` such that $\sum_i a[i] \cdot M[i] = v$.
"""
function coeffs(v::SubQuoElem)
  return v.coeffs
end

@doc Markdown.doc"""
    repres(v::SubQuoElem)

Return a free module element that is a representative of `v`.
"""
function repres(v::SubQuoElem)
  return v.repres
end

@doc Markdown.doc"""
    groebner_basis(F::ModuleGens)

Return a Gröbner basis of `F` as an object of type `ModuleGens`.
"""
function groebner_basis(F::ModuleGens)
  singular_assure(F)
  if singular_generators(F).isGB
    return F
  end
  return ModuleGens(F.F, Singular.std(singular_generators(F)))
end

function show(io::IO, b::SubQuoElem)
  print(io, b.repres)
end

@doc Markdown.doc"""
    parent(b::SubQuoElem)

Let $b \in M$. Return $M$.
"""
parent(b::SubQuoElem) = b.parent

@doc Markdown.doc"""
    (R::SubQuo)(a::FreeModElem; check::Bool = true)

Return `a` as an element of `R`. If `check == true` (default) it is checked that `a` represents
indeed an element of `R`.
"""
function (R::SubQuo)(a::FreeModElem; check::Bool = true)
  if check
    b = convert(R.sum.gens.SF, a)
    c = _reduce(b, singular_generators(std_basis(R.sum)))
    iszero(c) || error("not in the module")
  end
  return SubQuoElem(a, R)
end

@doc Markdown.doc"""
    (R::SubQuo)(a::SRow)

Return the subquotient element $\sum_i R[i] \cdot a[i] \in R$.
"""
function (R::SubQuo)(a::SRow)
  return SubQuoElem(a, R)
end

@doc Markdown.doc"""
    (R::SubQuo)(a::SubQuoElem)

Return `a` if it lives in `R`.
"""
function (R::SubQuo)(a::SubQuoElem)
  if parent(a) == R
    return a
  end
  error("illegal coercion")
end

@doc Markdown.doc"""
    index_of_gen(v::SubQuoElem)

Let $v \in G$ with $v$ the `i`th generator of $G$. Return `i`.
"""
function index_of_gen(v::SubQuoElem)
  @assert length(coeffs(v).pos) == 1
  @assert isone(coeffs(v).values[1])
  return coeffs(v).pos[1]
end

# function to check whether a free module element is in a particular free module
function check_parent(a::Union{FreeModElem,SubQuoElem}, b::Union{FreeModElem,SubQuoElem})
  if parent(a) !== parent(b)
    error("elements not compatible")
  end  
end

function +(a::SubQuoElem, b::SubQuoElem)
  check_parent(a,b)
  return SubQuoElem(coeffs(a)+coeffs(b), a.parent)
end
function -(a::SubQuoElem, b::SubQuoElem) 
  check_parent(a,b)
  return SubQuoElem(coeffs(a)-coeffs(b), a.parent)
end
-(a::SubQuoElem) = SubQuoElem(-coeffs(a), a.parent)
function *(a::MPolyElem_dec, b::SubQuoElem) 
  if parent(a) !== base_ring(parent(b))
    error("elements not compatible")
  end
  return SubQuoElem(a*coeffs(b), b.parent)
end
function *(a::MPolyElem, b::SubQuoElem) 
  if parent(a) !== base_ring(parent(b))
    error("elements not compatible")
  end
  return SubQuoElem(a*coeffs(b), b.parent)
end
function *(a::RingElem, b::SubQuoElem) 
  if parent(a) !== base_ring(parent(b))
    error("elements not compatible")
  end
  return SubQuoElem(a*coeffs(b), b.parent)
end
*(a::Int, b::SubQuoElem) = SubQuoElem(a*coeffs(b), b.parent)
*(a::Integer, b::SubQuoElem) = SubQuoElem(a*coeffs(b), b.parent)
*(a::fmpq, b::SubQuoElem) = SubQuoElem(a*coeffs(b), b.parent)
==(a::SubQuoElem, b::SubQuoElem) = iszero(a-b)

@doc Markdown.doc"""
    sub(F::FreeMod, O::Vector{<:FreeModElem}, task::Symbol = :none)

Return `S` as a submodule of `F`, where `S` is generated by `O`.
`S` is a represented as a subquotient module.
The elements of `O` must live in `F`.
If `task` is set to `:with_morphism` or to `:both` return also the canonical injection morphism
$S \to F$.
If `task` is set to `:store` the morphism is also cached.
If `task` is set to `:morphism` return only the morphism.
"""
function sub(F::FreeMod, O::Vector{<:FreeModElem}, task::Symbol = :none)
  s = SubQuo(F, O)
  if task == :none || task == :module
    return s
  else
    emb = hom(s, F, O)
    task == :store && register_morphism!(emb)
    task == :morphism && return emb
    return s, emb
  end
end

@doc Markdown.doc"""
    sub(F::FreeMod, O::Vector{<:SubQuoElem}, task::Symbol = :none)

Return `S` as a submodule of `F`, where `S` is generated by `O`.
The embedding module of the parent of the elements of `O` must be `F`.
If `task` is set to `:with_morphism` or to `:both` return also the canonical injection morphism
$S \to F$.
If `task` is set to `:store` the morphism is also cached.
If `task` is set to `:morphism` return only the morphism.
"""
function sub(F::FreeMod, O::Vector{<:SubQuoElem}, task::Symbol = :none)
  s = SubQuo(F, [x.repres for x = O])
  return sub(F, s, task)
end

@doc Markdown.doc"""
    sub(F::FreeMod, s::SubQuo, task::Symbol = :none)

Return `s` as a submodule of `F`, that is the embedding free module of `s` must 
be `F` and `s` has no relations.
If `task` is set to `:with_morphism` or to `:both` return also the canonical injection morphism
$s \to F$.
If `task` is set to `:store` the morphism is also cached.
If `task` is set to `:morphism` return only the morphism.
"""
function sub(F::FreeMod, s::SubQuo, task::Symbol = :none)
  @assert !isdefined(s, :quo)
  @assert s.F === F
  if task == :none || task == :module
    return s
  else
    emb = hom(s, F, [FreeModElem(x.repres.coords, F) for x in gens(s)])
    task == :store && register_morphism!(emb)
    task == :morphism && return emb 
    return s, emb
  end
end

@doc Markdown.doc"""
    sub(S::SubQuo, O::Vector{<:SubQuoElem}, task::Symbol = :none, check = true)

Compute a subquotient $T \le S$, where $T$ is generated by $O$. 
The elements of `O` must live in `S`.
If `task` is set to `:with_morphism` or to `:both` return also the canonical injection morphism
$T \to S$.
If `task` is set to `:store` the morphism is also cached.
If `task` is set to `:morphism` return only the morphism.
If `check` is set to `false` then it is not checked that the elements of `O` live in `S`.
"""
function sub(S::SubQuo, O::Vector{<:SubQuoElem}, task::Symbol = :none, check = true)
  if check
    @assert all(x -> x.parent === S, O)
  end
  t = SubQuo(S.F, [x.repres for x in O])
  if isdefined(S, :quo)
    t.quo = S.quo
    t.sum = sum(t.sub, t.quo)
  end
  if task == :none || task == :module
    return t
  else
    emb = hom(t, S, O)
    task == :store && register_morphism!(emb)
    task == :morphism && return emb 
    return t, emb
  end
end

@doc Markdown.doc"""
    quo(F::FreeMod, O::Vector{<:FreeModElem}, task::Symbol = :none)

Compute $F / T$, where $T$ is generated by $O$.
The elements of `O` must live in `F`.
If `task` is set to `:with_morphism` or to `:both` return also the canonical projection morphism
$F \to F/T$.
If `task` is set to `:store` the morphism is also cached.
If `task` is set to `:morphism` return only the morphism.
"""
function quo(F::FreeMod, O::Vector{<:FreeModElem}, task::Symbol = :none)
  S = SubQuo(F, basis(F))
  Q = SubQuo(S, O)

  return return_quo_wrt_task(F, Q, task)
end

@doc Markdown.doc"""
    quo(F::FreeMod{T}, O::Vector{<:SubQuoElem{T}}, task::Symbol = :none) where T

Compute $F / T$, where $T$ is generated by $O$.
The embedding free module of the parent of the elements of `O` must be `F`.
If `task` is set to `:with_morphism` or to `:both` return also the canonical projection morphism
$F \to F/T$.
If `task` is set to `:store` the morphism is also cached.
If `task` is set to `:morphism` return only the morphism.
"""
function quo(F::FreeMod{T}, O::Vector{<:SubQuoElem{T}}, task::Symbol = :none) where T
  S = SubQuo(F, basis(F))
  Q = SubQuo{T}(S, [x.repres for x = O])
  
  return return_quo_wrt_task(F, Q, task)
end

@doc Markdown.doc"""
    quo(F::SubQuo, O::Vector{<:FreeModElem}, task::Symbol = :none)

Compute $F / T$, where $T$ is generated by $O$.
The elements of `O` must be elements of the embedding free module of `S`.
If `task` is set to `:with_morphism` or to `:both` return also the canonical projection morphism
$F \to F/T$.
If `task` is set to `:store` the morphism is also cached.
If `task` is set to `:morphism` return only the morphism.
"""
function quo(F::SubQuo, O::Vector{<:FreeModElem}, task::Symbol = :none)
  if length(O) > 0
    @assert parent(O[1]) === F.F
  end
  if isdefined(F, :quo)
    oscar_assure(F.quo.gens)
    s = Singular.Module(base_ring(F.quo.gens.SF), [convert(F.quo.gens.SF, x) for x = [O; oscar_generators(F.quo.gens)]]...)
    Q = SubQuo(F.F, singular_generators(F.sub.gens), s)
    return return_quo_wrt_task(F, Q, task)
  end
  Q = SubQuo(F, O)
  return return_quo_wrt_task(F, Q, task)
end

@doc Markdown.doc"""
    quo(S::SubQuo, O::Vector{<:SubQuoElem}, task::Symbol = :none)

Compute $S / T$, where $T$ is generated by $O$.
If `task` is set to `:with_morphism` or to `:both` return also the canonical projection morphism
$S \to S/T$.
If `task` is set to `:store` the morphism is also cached.
If `task` is set to `:morphism` return only the morphism.
"""
function quo(S::SubQuo, O::Vector{<:SubQuoElem}, task::Symbol = :none)
  return quo(S, [x.repres for x = O], task)
end

@doc Markdown.doc"""
    quo(S::SubQuo, T::SubQuo, task::Symbol = :none)

Compute $S / T$.
If `task` is set to `:with_morphism` or to `:both` return also the canonical projection morphism
$S \to S/T$.
If `task` is set to `:store` the morphism is also cached.
If `task` is set to `:morphism` return only the morphism.
"""
function quo(S::SubQuo, T::SubQuo, task::Symbol = :none)
#  @assert !isdefined(T, :quo)
  # TODO @assert S.quo == T.quo or too expensive?
  Q = SubQuo(S, oscar_generators(T.sum.gens))
  return return_quo_wrt_task(S, Q, task)
end

@doc Markdown.doc"""
    quo(F::FreeMod{R}, T::SubQuo{R}, task::Symbol = :none) where R

Compute $F / T$.
If `task` is set to `:with_morphism` or to `:both` return also the canonical projection morphism
$F \to F/T$.
If `task` is set to `:store` the morphism is also cached.
If `task` is set to `:morphism` return only the morphism.
"""
function quo(F::FreeMod{R}, T::SubQuo{R}, task::Symbol = :none) where R
  @assert !isdefined(T, :quo)
  return quo(F, gens(T), task)
end

@doc Markdown.doc"""
    return_quo_wrt_task(M::ModuleFP, Q::ModuleFP, task)

This helper function returns the module `Q = M / N` for some `N` 
along with the canonical projection morphism $M \to Q$ according to the 
given `task`.
"""
function return_quo_wrt_task(M::ModuleFP, Q::ModuleFP, task)
  if task == :none || task == :module
    return Q
  else
    pro = hom(M, Q, gens(Q))
    task == :store && register_morphism!(pro)
    task == :morphism && return pro
    return Q, pro
  end
end

@doc Markdown.doc"""
    syzygy_module(F::ModuleGens; sub = FreeMod(base_ring(F.F), length(oscar_generators(F))))
"""
function syzygy_module(F::ModuleGens; sub = FreeMod(base_ring(F.F), length(oscar_generators(F))))
  F[Val(:S), 1] #to force the existence of F.S
  s = Singular.syz(singular_generators(F)) # TODO syz is sometimes too slow, example [8*x^2*y^2*z^2 + 13*x*y*z^2 12*x^2 + 7*y^2*z; 13*x*y^2 + 12*y*z^2 4*x^2*y^2*z + 8*x*y*z; 9*x*y^2 + 4*z 12*x^2*y*z^2 + 9*x*y^2*z]
  return SubQuo(sub, s)
end

@doc Markdown.doc"""
    gens(F::SubQuo{T}) where T

Return the generators of `F`.
"""
function gens(F::SubQuo{T}) where T
  return [gen(F,i) for i=1:ngens(F)]
end

@doc Markdown.doc"""
    gen(F::SubQuo{T}, i::Int) where T

Return the `i`th generator of `F`.
"""
function gen(F::SubQuo{T}, i::Int) where T
  R = base_ring(F)
  v = sparse_row(R)
  v.pos = [i]
  v.values = [R(1)]
  return SubQuoElem{T}(v, F)
end

@doc Markdown.doc"""
    ngens(F::SubQuo)

Return the number of generators of `F`.
"""
ngens(F::SubQuo) = ngens(F.sub)

@doc Markdown.doc"""
    base_ring(SQ::SubQuo)

Let `SQ` be an `R`-module. Return `R`.
"""
base_ring(SQ::SubQuo) = base_ring(SQ.F)

@doc Markdown.doc"""
    zero(SQ::SubQuo)

Return the zero element in `SQ`.
"""
zero(SQ::SubQuo) = SubQuoElem(zero(SQ.F), SQ)

@doc Markdown.doc"""
    Base.iszero(F::SubQuo)

Check if `F` is the zero module.
"""
function Base.iszero(F::SubQuo)
  return all(iszero, gens(F))
end

@doc Markdown.doc"""
    Base.getindex(F::SubQuo, i::Int)

Return the `i`th generator of `F`.
"""
function Base.getindex(F::SubQuo, i::Int)
  i == 0 && return zero(F)
  return gen(F, i)
end

function Base.iterate(F::ModuleGens, i::Int = 1)
  if i>length(F)
    return nothing
  else
    return F[i], i+1
  end
end
Base.eltype(::ModuleGens{T}) where {T} = FreeModElem{T} 

#??? A scalar product....
function *(a::FreeModElem, b::Vector{FreeModElem})
  @assert dim(parent(a)) == length(b)
  s = zero(parent(a))
  for (p,v) = a.coords
    s += v*b[p]
  end
  return s
end

@doc Markdown.doc"""
    presentation(SQ::SubQuo)

Compute a free resolution of `SQ`. 
"""
function presentation(SQ::SubQuo)
  #A+B/B is generated by A and B
  #the relations are A meet B? written wrt to A
  R = base_ring(SQ)
  F = FreeMod(R, ngens(SQ.sub))
  q = elem_type(F)[]
  if isgenerated_by_unit_vectors(SQ.sub)
    if isdefined(SQ, :quo)
      q = [FreeModElem(coords(g), F) for g in gens(SQ.quo)]
    end
  else
    s = syzygy_module(SQ.sum.gens)
    #TODO: wait for Hans to release Modulo(A, B) that does exactly this
    c = collect(s.sub.gens)
    #q = elem_type(F)[]

    for x = c
      b = sparse_row(R)
      e = zero(SQ.F)
      for (i,v) = x.coords
        if i>ngens(SQ)
          break
        end
        e += v*gen(SQ, i).repres
        push!(b.pos, i)
        push!(b.values, v)
      end
      if length(b) == 0
        continue
      end
      push!(q, FreeModElem(b, F))
    end
  end
  #want R^a -> R^b -> SQ -> 0
  #TODO sort decoration and fix maps, same decoration should be bundled (to match pretty printing)
  G = FreeMod(R, length(q))
  h_G_F = hom(G, F, q)
  h_F_SQ = hom(F, SQ, gens(SQ)) # DO NOT CHANGE THIS LINE, see present and preimage

  Z = FreeMod(F.R, 0)
  Hecke.set_special(Z, :name => "Zero")
  h_SQ_Z = hom(SQ, Z, [zero(Z) for i=1:ngens(SQ)])
  return Hecke.ChainComplex(Oscar.ModuleFP, Oscar.ModuleMap[h_G_F, h_F_SQ, h_SQ_Z], check = false)
end

@doc Markdown.doc"""
    presentation(F::FreeMod)

Return a free resolution of $F$.
"""
function presentation(F::FreeMod)
  Z = FreeMod(F.R, 0)
  Hecke.set_special(Z, :name => "Zero")
  return Hecke.ChainComplex(ModuleFP, ModuleMap[hom(Z, F, FreeModElem[]), hom(F, F, gens(F)), hom(F, Z, [zero(Z) for i=1:ngens(F)])], check = false)
end

@doc Markdown.doc"""
    present_as_cokernel(SQ::SubQuo, task::Symbol = :none)

Return a subquotient $M = R^n / im(f) $, i.e. $M = \text{coker}(f)$, such that
$M \cong SQ$.
If `task` is set to `:with_morphism` or to `:both` then return also an isomorphism $M \to SQ$. Calling `inv()`
on this isomorphism is cheap.
If `task` is set to `:store` then the isomorphism is cached.
If `task` is set to `:morphism` then return only the isomorphism.
"""
function present_as_cokernel(SQ::SubQuo, task::Symbol = :none)
  chainComplex = presentation(SQ)
  R_b = obj(chainComplex, 1)
  f = map(chainComplex, 1)
  g = map(chainComplex, 2)
  presentation_module = quo(R_b, image(f)[1])

  if task == :none
    return presentation_module
  end
  
  # The isomorphism is just the identity matrix
  isomorphism = hom(presentation_module, SQ, [g(x) for x in gens(R_b)])
  inverse_isomorphism = hom(SQ, presentation_module, [presentation_module[i] for i=1:ngens(SQ)])
  isomorphism.inverse_isomorphism = inverse_isomorphism

  if task == :store
    register_morphism!(isomorphism)
    register_morphism!(inverse_isomorphism)
  end
  task == :morphism && return isomorphism
  
  return presentation_module, isomorphism
end

@doc Markdown.doc"""
    is_equal_with_morphism(M::SubQuo{T}, N::SubQuo{T}, task::Symbol = :none) where {T}
If $M = N$ (mathematically, but with (possibly) different generating systems), return $\phi : M \to N$ 
which is mathematically the identity. 
If `task == :inverse` also the inverse map is computed and cached (in the morphism).
If `task == :store` the inverse map is also cached in `M` and `N`.
"""
function is_equal_with_morphism(M::SubQuo{T}, N::SubQuo{T}, task::Symbol = :none) where {T}
  @assert M == N

  M_to_N = hom(M, N, [SubQuoElem(coordinates(m.repres, N), N) for m in gens(M)])

  if task == :store || task == :inverse
    N_to_M = hom(N, M, [SubQuoElem(coordinates(n.repres, M), M) for n in gens(N)])
    M_to_N.inverse_isomorphism = N_to_M
    N_to_M.inverse_isomorphism = M_to_N

    if task == :store
      register_morphism!(M_to_N) 
      register_morphism!(N_to_M)
    end
  end
  
  return M_to_N
end

mutable struct SubQuoHom{T1, T2} <: ModuleMap{T1, T2}
  matrix::MatElem
  header::Hecke.MapHeader
  im::Vector
  inverse_isomorphism::ModuleMap

  function SubQuoHom{T1,T2}(D::SubQuo, C::ModuleFP, im::Vector) where {T1,T2}
    @assert length(im) == ngens(D)
    @assert all(x-> parent(x) === C, im)

    r = new{T1, T2}()
    r.header = Hecke.MapHeader(D, C)
    r.header.image = x->image(r, x)
    r.header.preimage = x->preimage(r, x)
    if C isa FreeMod
      r.im = Vector{FreeModElem}(im)
    elseif C isa SubQuo
      r.im = Vector{SubQuoElem}(im)
    else
      r.im = im
    end

    return r
  end
end

@doc Markdown.doc"""
    SubQuoHom(D::SubQuo, C::ModuleFP, im::Vector)

Return the morphism $D \to C$ for a subquotient $D$ where `D[i]` is mapped to `im[i]`.
In particular, `length(im) == ngens(D)` must hold.
"""
SubQuoHom(D::SubQuo, C::ModuleFP, im::Vector) = SubQuoHom{typeof(D), typeof(C)}(D, C, im)

@doc Markdown.doc"""
    SubQuoHom(D::SubQuo, C::ModuleFP, mat::MatElem)

Return the morphism $D \to C$ corresponding to the given matrix, where $D$ is a subquotient.
`mat` must have `ngens(D)` many rows and `ngens(C)` many columns.
"""
function SubQuoHom(D::SubQuo, C::ModuleFP, mat::MatElem)
  @assert nrows(mat) == ngens(D)
  @assert ncols(mat) == ngens(C)
  if typeof(C) <: FreeMod
    hom = SubQuoHom(D, C, [FreeModElem(sparse_row(mat[i,:]), C) for i=1:ngens(D)])
    return hom
  else
    hom = SubQuoHom(D, C, [SubQuoElem(sparse_row(mat[i,:]), C) for i=1:ngens(D)])
    return hom
  end
end

@doc Markdown.doc"""
    matrix(f::SubQuoHom)

Return the matrix corresponding to `f`. 
The matrix is cached.
"""
function matrix(f::SubQuoHom)
  if !isdefined(f, :matrix)
    D = domain(f)
    C = codomain(f)
    R = base_ring(D)
    matrix = zero_matrix(R, ngens(D), ngens(C))
    for i=1:ngens(D), j=1:ngens(C)
      matrix[i,j] = f.im[i][j]
    end
    f.matrix = matrix
  end
  return f.matrix
end

function show_morphism(f::ModuleMap)
  display(matrix(f))
end

@doc Markdown.doc"""
    hom_tensor(G::ModuleFP, H::ModuleFP, A::Vector{ <: ModuleMap})

Let $G = G_1 \otimes \cdot \otimes G_n$, $H = H_1 \otimes \cdot \otimes H_n$ and `A` an array of morphisms
$f_1, \cdot, f_n$ with $f_i : G_i \to H_i$. Return then $f_1 \otimes \cdot \otimes f_n$.
"""
function hom_tensor(G::ModuleFP, H::ModuleFP, A::Vector{ <: ModuleMap})
  tG = get_special(G, :tensor_product)
  tG === nothing && error("both modules must be tensor products")
  tH = get_special(H, :tensor_product)
  tH === nothing && error("both modules must be tensor products")
  @assert length(tG) == length(tH) == length(A)
  @assert all(i-> domain(A[i]) === tG[i] && codomain(A[i]) === tH[i], 1:length(A))
  #gens of G are G[i][j] tensor G[h][l] for i != h and all j, l
  #such a pure tensor is mapped to A[i](G[i][j]) tensor A[h](G[j][l])
  #thus need the pure map - and re-create the careful ordering of the generators as in the 
  # constructor
  #store the maps? and possibly more data, like the ordeing
  decompose_G = get_special(G, :tensor_generator_decompose_function)
  pure_H = get_special(H, :tensor_pure_function)
  function map_gen(g) # Is there something that generalizes FreeModElem and SubQuoElem?
    g_decomposed = decompose_G(g)
    image_as_tuple = Tuple(f(x) for (f,x) in zip(A,g_decomposed))
    res = pure_H(image_as_tuple)
    return res
  end
  return hom(G, H, map(map_gen, gens(G)))
end

@doc Markdown.doc"""
    hom_prod_prod(G::ModuleFP, H::ModuleFP, A::Matrix{<:ModuleMap})

Let $G = G_1 \oplus \cdot \oplus G_n$, $H = H_1 \oplus \cdot \oplus H_m$ and $A = (f_{ij})_{1\le i\le n,1\le j\le m}$ with 
$f_{ij} : G_i \to H_j$ morphisms. Return the morphism $f : G \to H$ corresponding to $A$.
"""
function hom_prod_prod(G::ModuleFP, H::ModuleFP, A::Matrix{<:ModuleMap})
  tG = get_special(G, :direct_product)
  tG === nothing && error("both modules must be direct products")
  tH = get_special(H, :direct_product)
  tH === nothing && error("both modules must be direct products")
  @assert length(tG) == size(A, 1) && length(tH) == size(A, 2)
  @assert all(ij -> domain(A[ij[1],ij[2]]) === tG[ij[1]] && codomain(A[ij[1],ij[2]]) === tH[ij[2]], Base.Iterators.ProductIterator((1:size(A, 1), 1:size(A, 2))))
  #need the canonical maps..., maybe store them as well?
  return hom(G,H,[Base.sum([Hecke.canonical_injection(H,j)(Base.sum([A[i,j](Hecke.canonical_projection(G,i)(g)) for i=1:length(tG)])) for j=1:length(tH)]) for g in gens(G)])
end
# hom(prod -> X), hom(x -> prod)
# if too much time: improve the hom(A, B) in case of A and/or B are products - or maybe not...
# tensor and hom functors for chain complex
# dual: ambig: hom(M, R) or hom(M, Q(R))?

@doc Markdown.doc"""
    coordinates(a::FreeModElem, SQ::SubQuo)::Union{Nothing,Oscar.SRow}

Compute a sparse row `r` such that `a` is a representative of `SubQuoElem(r, SQ)`.
If no such `r` exists, `nothing` is returned.
"""
function coordinates(a::FreeModElem, SQ::SubQuo)::Union{Nothing,Oscar.SRow}
  if iszero(a)
    return sparse_row(base_ring(parent(a)))
  end
  oscar_assure(SQ.sub.gens)
  if isdefined(SQ, :quo)
    oscar_assure(SQ.quo.gens)
    generators = sum(SQ.sub, SQ.quo)
  else
    generators = SQ.sub
  end
  S = singular_generators(generators.gens)
  b = ModuleGens([a], SQ.sum.gens.SF)
  singular_assure(b)
  s, r = Singular.lift(S, singular_generators(b))
  if Singular.ngens(s) == 0 || iszero(s[1])
    return nothing
  end
  Rx = base_ring(SQ)
  return sparse_row(Rx, s[1], 1:ngens(SQ))
end

@doc Markdown.doc"""
    represents_element(a::FreeModElem, SQ::SubQuo)

Check if `a` represents an element `SQ`.
"""
function represents_element(a::FreeModElem, SQ::SubQuo)
  return !isnothing(coordinates(a,SQ))
end

hom(D::SubQuo, C::ModuleFP, A::Vector{<:Any}) = SubQuoHom(D, C, A)

@doc Markdown.doc"""
    image(f::SubQuoHom, a::SubQuoElem)

Return $f(a)$.
"""
function image(f::SubQuoHom, a::SubQuoElem)
  # TODO matrix vector multiplication
  @assert a.parent === domain(f)
  i = zero(codomain(f))
  b = coeffs(a)
  for (p,v) = b
    i += v*f.im[p]
  end
  return i
end

@doc Markdown.doc"""
    image(f::SubQuoHom, a::FreeModElem)

Return $f(a)$. `a` must represent an element in the domain of `f`.
"""
function image(f::SubQuoHom, a::FreeModElem)
  return image(f, SubQuoElem(a, domain(f)))
end

@doc Markdown.doc"""
    preimage(f::SubQuoHom, a::Union{SubQuoElem,FreeModElem})

Compute a preimage of `a` under `f`.
"""
function preimage(f::SubQuoHom, a::Union{SubQuoElem,FreeModElem})
  @assert parent(a) === codomain(f)
  D = domain(f)
  i = zero(D)
  b = coordinates(typeof(a) <: FreeModElem ? a : a.repres, image(f)[1])
  for (p,v) = b
    i += v*gen(D, p)
  end
  return i
end

(f::SubQuoHom)(a::FreeModElem) = image(f, a)
(f::SubQuoHom)(a::SubQuoElem) = image(f, a)

@doc Markdown.doc"""
    iszero(a::SubQuoElem)

Return if the subquotient element `a` is zero.
"""
function iszero(a::SubQuoElem)
  C = parent(a)
  if !isdefined(C, :quo)
    return iszero(a.repres)
  end
  x = _reduce(convert(C.quo.gens.SF, a.repres), singular_generators(std_basis(C.quo)))
  return iszero(x)
end

@doc Markdown.doc"""
    hom(F::FreeMod, G::FreeMod)

Return a subquotient $S$ such that $\text{Hom}(F,G) \cong S$ along with a function 
that converts elements from $S$ into morphisms $F \to G$.
"""
function hom(F::FreeMod, G::FreeMod)
  @assert base_ring(F) === base_ring(G)
  GH = FreeMod(F.R, rank(F) * rank(G))
  GH.S = [Symbol("($i -> $j)") for i = F.S for j = G.S]

  #list is g1 - f1, g2-f1, g3-f1, ...
  X = Hecke.MapParent(F, G, "homomorphisms")
  n = ngens(F)
  m = ngens(G)
  R = base_ring(F)
  function im(x::FreeModElem)
    return hom(F, G, [FreeModElem(x.coords[R, (i-1)*m+1:i*m], G) for i=1:n])
  end
  function pre(h::FreeModuleHom)
    s = sparse_row(F.R)
    o = 0
    for i=1:n
      for (p,v) = h(gen(F, i)).coords
        push!(s.pos, o+p)
        push!(s.values, v)
      end
      o += m
    end
    return FreeModElem(s, GH)
  end
  to_hom_map = Hecke.MapFromFunc(im, pre, GH, X)
  Hecke.set_special(GH, :show => Hecke.show_hom, :hom => (F, G), :module_to_hom_map => to_hom_map)
  return GH, to_hom_map
end

@doc Markdown.doc"""
    kernel(h::FreeModuleHom)

Compute the kernel $K$ of `h` along with the inclusion morphism 
of $K$ into the domain of `h`.
"""
function kernel(h::FreeModuleHom)  #ONLY for free modules...
  G = domain(h)
  R = base_ring(G)
  if ngens(G) == 0
    s = sub(G, gens(G))
    return s, hom(s, G, gens(G))
  end
  g = map(h, basis(G))
  if isa(codomain(h), SubQuo)
    g = [x.repres for x = g]
    if isdefined(codomain(h), :quo)
      append!(g, collect(codomain(h).quo.gens))
    end
  end
  #TODO allow sub-quo here as well
  b = ModuleGens(g)
  k = syzygy_module(b)
  if isa(codomain(h), SubQuo)
    s = collect(k.sub.gens)
    k = sub(G, [FreeModElem(x.coords[R,1:dim(G)], G) for x = s])
  else
    #the syzygie_module creates a new free module to work in
    k = sub(G, [FreeModElem(x.coords, G) for x = collect(k.sub.gens)])
  end
  @assert k.F === G
  c = collect(k.sub.gens)
  return k, hom(k, parent(c[1]), c)
end

@doc Markdown.doc"""
    image(h::FreeModuleHom)

Compute the image of `h`. Return also the inclusion map into the codomain of `h`.
"""
function image(h::FreeModuleHom)
  si = [x for x = map(h, basis(domain(h))) if !iszero(x)]
  s = sub(codomain(h), si)
  return s, hom(s, codomain(h), si)
end

@doc Markdown.doc"""
    image(h::SubQuoHom)

Compute the image of `h`. Return also the inclusion map into the codomain of `h`.
"""
function image(h::SubQuoHom)
  s = sub(codomain(h), h.im)
  return s, hom(s, codomain(h), h.im)
end

@doc Markdown.doc"""
    kernel(h::SubQuoHom)

Compute the kernel $K$ of `h` along with the inclusion morphism 
of $K$ into the domain of `h`.
"""
function kernel(h::SubQuoHom)
  D = domain(h)
  R = base_ring(D)
  F = FreeMod(R, ngens(D))
  hh = hom(F, codomain(h), map(h, gens(D)))
  k = kernel(hh)
  @assert domain(k[2]) === k[1]
  @assert codomain(k[2]) === F
  hh = hom(F, D, gens(D))
  im::Vector{SubQuoElem} = map(x->hh(k[2](x)), gens(k[1]))
  k = sub(D, im)
  return k, hom(k, D, im)
end

@doc Markdown.doc"""
    free_resolution(F::FreeMod)

Compute a free resolution of the free module `F`.
"""
function free_resolution(F::FreeMod)
  return presentation(F)
end

@doc Markdown.doc"""
    free_resolution(S::SubQuo, limit::Int = -1)

Compute a free resolution of `S`. If `limit != -1` the free resolution
is only computed up to the `limit`-th free module.
"""
function free_resolution(S::SubQuo, limit::Int = -1)
  p = presentation(S)
  mp = [map(p, j) for j=1:length(p)]
  while true
    k, mk = kernel(mp[1])
    nz = findall(x->!iszero(x), gens(k))
    if length(nz) == 0 
      Z = FreeMod(base_ring(S), 0)
      Hecke.set_special(Z, :name => "Zero")
      h = hom(Z, domain(mp[1]), FreeModElem[])
      insert!(mp, 1, h)
      break
    elseif limit != -1 && length(mp) > limit
      break
    end
    F = FreeMod(base_ring(S), length(nz))
    g = hom(F, codomain(mk), collect(k.sub.gens)[nz])
    insert!(mp, 1, g)
  end
  return Hecke.ChainComplex(ModuleFP, mp, check = false, direction = :right)
end

function Hecke.ring(I::MPolyIdeal)
  return parent(gen(I, 1))
end

@doc Markdown.doc"""
    free_resolution(I::MPolyIdeal)

Compute a free resolution of `I`.
"""
function free_resolution(I::MPolyIdeal)
  F = free_module(Hecke.ring(I), 1)
  S = sub(F, [x * gen(F, 1) for x = gens(I)])
  n = Hecke.find_name(I)
  if n !== nothing
    AbstractAlgebra.set_name!(S, string(n))
  end
  return free_resolution(S)
end

@doc Markdown.doc"""
    free_resolution(Q::MPolyQuo)

Compute a free resolution of `Q`.
"""
function free_resolution(Q::MPolyQuo)
  F = free_module(Q, 1)
  q = quo(F, [x * gen(F, 1) for x = gens(Q.I)])
  n = Hecke.find_name(Q)
  if n !== nothing
    AbstractAlgebra.set_name!(q, String(n))
  end
  return free_resolution(q)
end

@doc Markdown.doc"""
    iszero(f::ModuleMap)

Return true iff `f` is the zero map.
"""
function iszero(f::ModuleMap)
  return all(iszero, map(f, gens(domain(f))))
end

@doc Markdown.doc"""
    hom(M::ModuleFP, N::ModuleFP, alg::Symbol=:maps)

Return a subquotient $S$ such that $\text{Hom}(M,N) \cong S$ along with a function 
that converts elements from $S$ into morphisms $M \to N$.
If `alg` is `:matrices` a different implementation that is using matrices instead of maps is used.
"""
function hom(M::ModuleFP, N::ModuleFP, alg::Symbol=:maps)  
  if alg == :matrices && typeof(M) <: SubQuo && typeof(N) <: SubQuo
    return hom2(M,N,false)
  end
  p1 = presentation(M)
  p2 = presentation(N)
  k, mk = kernel(map(p2, 1))
  #Janko: have R^t1 -- g1 = map(p2, 0) -> R^t0 -> G
  #kernel g1: k -> R^t1
  #source: Janko's CA script: https://www.mathematik.uni-kl.de/~boehm/lehre/17_CA/ca.pdf
  F = FreeMod(base_ring(M), ngens(k))
  g2 = hom(F, codomain(mk), collect(k.sub.gens)) #not clean - but maps not (yet) working
  #step 2
  H_s0_t0, mH_s0_t0 = hom(domain(map(p1, 2)), domain(map(p2, 2)))
  H_s1_t1, mH_s1_t1 = hom(domain(map(p1, 1)), domain(map(p2, 1)))
  D, pro, emb = direct_product(H_s0_t0, H_s1_t1, task = :both)

  H_s1_t0, mH_s1_t0 = hom(domain(map(p1, 1)), domain(map(p2, 2)))

  delta = hom(D, H_s1_t0, [preimage(mH_s1_t0, map(p1, 1)*mH_s0_t0(pro[1](g))-mH_s1_t1(pro[2](g))*map(p2, 1)) for g = gens(D)])

  H_s0_t1, mH_s0_t1 = hom(domain(map(p1, 2)), domain(map(p2, 1)))
  H_s1_t2, mH_s1_t2 = hom(domain(map(p1, 1)), F)

  E, pr = direct_product(H_s0_t1, H_s1_t2, task = :prod)

  rho = hom(E, D, [emb[1](preimage(mH_s0_t0, mH_s0_t1(pr[1](g))*map(p2, 1))) + 
                   emb[2](preimage(mH_s1_t1, map(p1, 1)*mH_s0_t1(pr[1](g)) - mH_s1_t2(pr[2](g))*g2)) for g = gens(E)])
  #need quo(kern(delta), image(rho))
 
  kDelta = kernel(delta)

  psi = kDelta[2]*pro[1]
  #psi = hom(kDelta[1], H_s0_t0, [psi(g) for g = gens(kDelta[1])])

  H = quo(sub(D, kDelta[1]), image(rho)[1])

  #x in ker delta: mH_s0_t0(pro[1](x)) should be a hom from M to N
  function im(x::SubQuoElem)
    @assert parent(x) === H
    #return SubQuoHom(M, N, mH_s0_t0(pro[1](x.repres)).matrix)
    return hom(M, N, [map(p2, 2)(mH_s0_t0(pro[1](x.repres))(preimage(map(p1, 2), g))) for g = gens(M)])
  end

  function pre(f::ModuleMap)
    @assert domain(f) === M
    @assert codomain(f) === N
    Rs0 = domain(map(p1, 2))
    Rt0 = domain(map(p2, 2))
    g = hom(Rs0, Rt0, [preimage(map(p2, 2), f(map(p1, 2)(g))) for g = gens(Rs0)])

    #return H(preimage(psi, (preimage(mH_s0_t0, g))).repres)
    return SubQuoElem(repres(preimage(psi, (preimage(mH_s0_t0, g)))), H)
    #return SubQuoElem(preimage(kDelta[2], emb[1](preimage(mH_s0_t0, g))).repres, H)
    #return SubQuoElem(emb[1](preimage(mH_s0_t0, g)), H) #???
  end
  to_hom_map = MapFromFunc(im, pre, H, Hecke.MapParent(M, N, "homomorphisms"))
  Hecke.set_special(H, :show => Hecke.show_hom, :hom => (M, N), :module_to_hom_map => to_hom_map)
  return H, to_hom_map
end

@doc Markdown.doc"""
    homomorphism(f::Union{SubQuoElem,FreeModElem})

If `f` is an element in a module created via `hom(M,N)` for some `M` and `N`, 
return the morphism $\phi : M \to N$ that corresponds to `f`.
"""
function homomorphism(f::Union{SubQuoElem,FreeModElem})
  H = f.parent
  to_hom_map = get_special(H, :module_to_hom_map)
  to_hom_map === nothing && error("element doesn't live in a hom module")  
  return to_hom_map(f)
end

@doc Markdown.doc"""
    module_elem(H::ModuleFP, phi::ModuleMap)

Let `H` be created via `hom(M,N)` for some `M` and `N`. Return 
the element in `H` corresponding to `phi`.
"""
function module_elem(H::ModuleFP, phi::ModuleMap)
  to_hom_map = get_special(H, :module_to_hom_map)
  to_hom_map === nothing && error("module must be a hom module")
  map_to_hom = to_hom_map.g
  return map_to_hom(phi)
end

#TODO
#  replace the +/- for the homs by proper constructors for homs and direct sums
#  relshp to store the maps elsewhere

@doc Markdown.doc"""
    *(h::ModuleMap, g::ModuleMap)

Return the composition $g \circ h$.
"""
function *(h::ModuleMap, g::ModuleMap)
  @assert codomain(h) === domain(g)
  return hom(domain(h), codomain(g), [g(h(x)) for x = gens(domain(h))])
end
-(h::FreeModuleHom, g::FreeModuleHom) = hom(domain(h), codomain(h), [h(x) - g(x) for x = gens(domain(h))])
+(h::FreeModuleHom, g::FreeModuleHom) = hom(domain(h), codomain(h), [h(x) + g(x) for x = gens(domain(h))])


@doc Markdown.doc"""
    restrict_codomain(H::ModuleMap, M::SubQuo)

Return, if possible, a homomorphism, which is mathematically identical to `H`,
but has codomain `M`. `M` has to be a submodule of the codomain of `H`.
"""
function restrict_codomain(H::ModuleMap, M::SubQuo)
  @assert typeof(codomain(H)) <: SubQuo
  return hom(domain(H), M, map(v -> SubQuoElem(v, M), map(x -> H(x).repres, gens(domain(H)))))
end

@doc Markdown.doc"""
    restrict_domain(H::SubQuoHom, M::SubQuo)

Restrict the morphism `H` to `M`. For this `M` has to be a submodule
of the domain of `H`. The relations of `M` must be the relations of 
the domain of `H`.
"""
function restrict_domain(H::SubQuoHom, M::SubQuo)
  for i in M.outgoing_morphisms
    if codomain(i) === domain(H)
      return i*H
    end
  end
  # else there is no cached map
  if ngens(M) > 0
    @assert M.quo == domain(H).quo
  end
  i = sub(domain(H), map(m -> SubQuoElem(repres(m), domain(H)), gens(M)), :store, false)[2]
  return i*H
end

@doc Markdown.doc"""
    Base.inv(H::ModuleMap)

Compute $H^{-1}$. `H` must be bijective.
"""
function Base.inv(H::ModuleMap)
  if isdefined(H, :inverse_isomorphism)
    return H.inverse_isomorphism
  end
  @assert isbijective(H)
  N = domain(H)
  M = codomain(H)

  Hinv = hom(M,N, [preimage(H,m) for m in gens(M)])
  Hinv.inverse_isomorphism = H
  H.inverse_isomorphism = Hinv

  return Hinv
end

##################################################
# direct product
##################################################
@doc Markdown.doc"""
    direct_product(F::FreeMod{T}...; task::Symbol = :sum)

Given free modules $F_i$ compute the direct product $P := F_1\oplus \cdots \oplus F_n$.
If `task` is set to ":prod", an array of maps $\phi_1, \cdot, \phi_n$ is returned such
that $\phi_i$ is the canonical projection $P \to F_i$.
If `task` is set to ":sum", an array of maps $\psi_1, \cdot, \psi_n$ is returned such 
that $\psi_i$ is the canonical injection $F_i \to P$.
If `task` is set to ":both", both, the array of projections and the array of injections,
are returned (with projections first).
"""
function direct_product(F::FreeMod{T}...; task::Symbol = :sum) where {T}
  R = base_ring(F[1])
  G = FreeMod(R, Base.sum([rank(f) for f = F]))
  G.S = []
  for i = 1:length(F)
    s = "("
    for j=1:i-1
      s *= "0, "
    end
    e = ""
    if i<length(F)
      e*=", "
    end
    for j=i+1:length(F)-1
      e *= "0, "
    end
    if i<length(F)
      e *= "0"
    end
    e*=")"

    for t = F[i].S
      push!(G.S, Symbol(s*string(t)*e))
    end
  end
  Hecke.set_special(G, :show => Hecke.show_direct_product, :direct_product => F)
  emb = []
  pro = []
  projection_dictionary = IdDict{Int,ModuleMap}()
  injection_dictionary = IdDict{Int,ModuleMap}()
  Hecke.set_special(G, :projection_morphisms => projection_dictionary, :injection_morphisms => injection_dictionary)
  i = 0
  for f = F
    if task in [:sum, :both]
      push!(emb, hom(f, G, [gen(G, j+i) for j=1:ngens(f)]))
      injection_dictionary[length(emb)] = emb[length(emb)]
    end
    if task in [:prod, :both]
      push!(pro, hom(G, f, vcat(elem_type(f)[zero(f) for j=1:i], gens(f), elem_type(f)[zero(f) for j=i+ngens(f)+1:ngens(G)])))
      projection_dictionary[length(pro)] = pro[length(pro)]
    end
    i += ngens(f)
  end
  if task == :none
    return G
  elseif task == :sum
    return G, emb
  elseif task == :prod
    return G, pro
  elseif task == :both
    return G, pro, emb
  end
end

@doc Markdown.doc"""
    direct_product(G::ModuleFP...; task::Symbol = :none)

Given modules $G_i$ compute the direct product $P := G_1\oplus \cdots \oplus G_n$.
If `task` is set to ":prod", an array of maps $\phi_1, \cdot, \phi_n$ is returned such
that $\phi_i$ is the canonical projection $P \to G_i$.
If `task` is set to ":sum", an array of maps $\psi_1, \cdot, \psi_n$ is returned such 
that $\psi_i$ is the canonical injection $G_i \to P$.
If `task` is set to ":both", both, the array of projections and the array of injections,
are returned (with projections first).
"""
function direct_product(G::ModuleFP...; task::Symbol = :none)
  F, pro, mF = direct_product([free_module(x) for x = G]..., task = :both)
  s, emb_sF = sub(F, vcat([[mF[i](y) for y = gens(G[i], free_module(G[i]))] for i=1:length(G)]...), :both)
  q = vcat([[mF[i](y) for y = rels(G[i])] for i=1:length(G)]...)
  pro_quo = nothing
  if length(q) != 0
    s, pro_quo = quo(s, q, :both)
  end
  Hecke.set_special(s, :show => Hecke.show_direct_product, :direct_product => G)
  projection_dictionary = IdDict{Int,ModuleMap}()
  injection_dictionary = IdDict{Int,ModuleMap}()
  Hecke.set_special(s, :projection_morphisms => projection_dictionary, :injection_morphisms => injection_dictionary)
  if task == :none
    return s
  end
  if task == :prod || task != :sum
    if pro_quo === nothing
      for i=1:length(pro)
        pro[i] = hom(s, G[i], [G[i](pro[i](emb_sF(gen))) for gen in gens(s)]) # TODO distinction between pro on the left and pro on the right side!
        projection_dictionary[i] = pro[i]
      end
    else
      for i=1:length(pro)
        pro[i] = hom(s, G[i], [G[i](pro[i](emb_sF(preimage(pro_quo,gen)))) for gen in gens(s)])
        projection_dictionary[i] = pro[i]
      end
    end
    if task == :prod
      return s, pro
    end
  end
  if task == :sum || task != :prod
    if pro_quo === nothing
      for i=1:length(mF)
        mF[i] = hom(G[i], s, [preimage(emb_sF, mF[i](typeof(G) <: FreeMod ? g : g.repres)) for g in gens(G[i])])
        injection_dictionary[i] = mF[i]
      end
    else
      for i=1:length(mF)
        mF[i] = hom(G[i], s, [pro_quo(preimage(emb_sF, mF[i](typeof(G) <: FreeMod ? g : g.repres))) for g in gens(G[i])])
        injection_dictionary[i] = mF[i]
      end
    end
    if task == :sum
      return s, mF
    else
      return s, pro, mF
    end
  end
end
⊕(M::ModuleFP...) = direct_product(M..., task = :none)


@doc Markdown.doc"""
    Hecke.canonical_injection(G::ModuleFP, i::Int)

Return the canonical injection $G_i \to G$ where $G = G_1 \oplus \cdot \oplus G_n$.
"""
function Hecke.canonical_injection(G::ModuleFP, i::Int)
  H = Hecke.get_special(G, :direct_product)
  if H === nothing
    error("module not a direct product")
  end
  injection_dictionary = Hecke.get_special(G, :injection_morphisms)
  if haskey(injection_dictionary, i)
    return injection_dictionary[i]
  end
  0<i<= length(H) || error("index out of bound")
  j = i == 1 ? 0 : sum(ngens(H[l]) for l=1:i-1)
  emb = hom(H[i], G, [G[l+j] for l = 1:ngens(H[i])])
  injection_dictionary[i] = emb
  return emb
end

@doc Markdown.doc"""
    Hecke.canonical_projection(G::ModuleFP, i::Int)

Return the canonical projection $G \to G_i$ where $G = G_1 \oplus \cdot \oplus G_n$.
"""
function Hecke.canonical_projection(G::ModuleFP, i::Int)
  H = Hecke.get_special(G, :direct_product)
  if H === nothing
    error("module not a direct product")
  end
  projection_dictionary = Hecke.get_special(G, :projection_morphisms)
  if haskey(projection_dictionary, i)
    return projection_dictionary[i]
  end
  0<i<= length(H) || error("index out of bound")
  j = i == 1 ? 0 : sum(ngens(H[l]) for l=1:i-1) 
  pro = hom(G, H[i], vcat([zero(H[i]) for l=1:j], gens(H[i]), [zero(H[i]) for l=1+j+ngens(H[i]):ngens(G)]))
  projection_dictionary[i] = pro
  return pro
end
    
##################################################
# Tensor
##################################################

@doc Markdown.doc"""
    tensor_product(G::FreeMod...; task::Symbol = :none)

Given free modules $G_i$ compute the tensor product $G_1\otimes \cdots \otimes G_n$.
If `task` is set to ":map", a map $\phi$ is returned that
maps tuples in $G_1 \times \cdots \times G_n$ to pure tensors
$g_1 \otimes \cdots \otimes g_n$. The map admits a preimage as well.
"""
function tensor_product(G::FreeMod...; task::Symbol = :none)
  s = G[1].S
  t = [[x] for x = 1:ngens(G[1])]
  for H = G[2:end]
    s = [Symbol("$x \\otimes $y") for x = s  for y = H.S]
    t = [push!(deepcopy(x), y) for x = t  for y = 1:ngens(H)]
  end

  F = FreeMod(G[1].R, prod([rank(g) for g in G]))
  F.S = s
  Hecke.set_special(F, :show => Hecke.show_tensor_product, :tensor_product => G)

  function pure(g::FreeModElem...)
    @assert length(g) == length(G)
    @assert all(i -> parent(g[i]) === G[i], 1:length(G))
    z = [[x] for x = g[1].coords.pos]
    zz = g[1].coords.values
    for h = g[2:end]
      zzz = Vector{Int}[]
      zzzz = elem_type(F.R)[]
      for i = 1:length(z)
        for (p, v) = h.coords
          push!(zzz, push!(deepcopy(z[i]), p))
          push!(zzzz, zz[i]*v)
        end
      end
      z = zzz
      zz = zzzz
    end
    indices = Vector{Int}([findfirst(x->x == y, t) for y = z])
    return FreeModElem(sparse_row(F.R, indices, zz), F)
  end
  function pure(T::Tuple)
    return pure(T...)
  end
  function inv_pure(e::FreeModElem)
    if length(e.coords.pos) == 0
      return Tuple(zero(g) for g = G)
    end
    @assert length(e.coords.pos) == 1
    @assert isone(e.coords.values[1])
    return Tuple(gen(G[i], t[e.coords.pos[1]][i]) for i = 1:length(G))
  end

  Hecke.set_special(F, :tensor_pure_function => pure, :tensor_generator_decompose_function => inv_pure)

  if task == :none
    return F
  end

  return F, MapFromFunc(pure, inv_pure, Hecke.TupleParent(Tuple([g[0] for g = G])), F)
end

⊗(G::ModuleFP...) = tensor_product(G..., task = :none)

@doc Markdown.doc"""
    free_module(F::FreeMod)

Just return `F`. This function exists only for compatiblity reasons.
"""
function free_module(F::FreeMod)
  return F
end

@doc Markdown.doc"""
    free_module(F::SubQuo)

Return the embedding free module of `F`.
"""
function free_module(F::SubQuo)
  return F.F
end

@doc Markdown.doc"""
    gens(F::FreeMod, G::FreeMod)

Return the generators of `F` as elements of `G` where `G === F`. This function 
exists only for compatiblity reasons.
"""
function gens(F::FreeMod, G::FreeMod)
  @assert F === G
  return gens(F)
end

@doc Markdown.doc"""
    gens(F::SubQuo, G::FreeMod)

Return the generators of `F` as elements of `G` where `G` is the embedding free module.
"""
function gens(F::SubQuo, G::FreeMod)
  @assert F.F === G
  return [FreeModElem(x.repres.coords, G) for x = gens(F)]
end
rels(F::FreeMod) = elem_type(F)[]
rels(F::SubQuo) = isdefined(F, :quo) ? collect(F.quo.gens) : elem_type(F.F)[]

@doc Markdown.doc"""
    tensor_product(G::ModuleFP...; task::Symbol = :none)

Given modules $G_i$ compute the tensor product $G_1\otimes \cdots \otimes G_n$.
If `task` is set to ":map", a map $\phi$ is returned that
maps tuples in $G_1 \times \cdots \times G_n$ to pure tensors
$g_1 \otimes \cdots \otimes g_n$. The map admits a preimage as well.
"""
function tensor_product(G::ModuleFP...; task::Symbol = :none)
  F, mF = tensor_product([free_module(x) for x = G]..., task = :map)
  # We want to store a dict where the keys are tuples of indices and the values
  # are the corresponding pure vectors (i.e. a tuple (2,1,5) represents the 
  # 2nd, 1st and 5th generator of the 1st, 2nd and 3rd module, which we are 
  # tensoring. The corresponding value is then G[1][2] ⊗ G[2][1] ⊗ G[2][5]). 
  corresponding_tuples_as_indices = vec([x for x = Base.Iterators.ProductIterator(Tuple(1:ngens(x) for x = G))])
  # In corresponding_tuples we store tuples of the actual generators, so in 
  # the example above we would store (G[1][2], G[2][1], G[2][5]).
  corresponding_tuples = map(index_tuple -> Tuple(map(index -> G[index][index_tuple[index]],1:length(index_tuple))), corresponding_tuples_as_indices)

  generating_tensors = map(mF, map(tuple -> map(x -> typeof(parent(x)) <: FreeMod ? x : x.repres, tuple), corresponding_tuples))
  s, emb = sub(F, generating_tensors, :map)
  #s, emb = sub(F, vec([mF(x) for x = Base.Iterators.ProductIterator(Tuple(gens(x, free_module(x)) for x = G))]), :map)
  q = vcat([vec([mF(x) for x = Base.Iterators.ProductIterator(Tuple(i == j ? rels(G[i]) : gens(free_module(G[i])) for i=1:length(G)))]) for j=1:length(G)]...) 
  local projection_map
  if length(q) != 0
    s, projection_map = quo(s, q, :map)
  end

  tuples_pure_tensors_dict = IdDict(zip(corresponding_tuples_as_indices, gens(s)))
  Hecke.set_special(s, :show => Hecke.show_tensor_product, :tensor_product => G)

  
  function pure(tuple_elems::Union{SubQuoElem,FreeModElem}...)
    coeffs_tuples = vec([x for x = Base.Iterators.ProductIterator(Tuple(coeffs(x) for x = tuple_elems))])
    res = zero(s)
    for coeffs_tuple in coeffs_tuples
      indices = map(x -> x[1], coeffs_tuple)
      coeff_for_pure = prod(map(x -> x[2], coeffs_tuple))
      res += coeff_for_pure*tuples_pure_tensors_dict[indices]
    end
    return res
  end
  function pure(T::Tuple)
    return pure(T...)
  end

  decompose_generator = function(v::SubQuoElem)
    i = index_of_gen(v)
    return corresponding_tuples[i]
  end

  Hecke.set_special(s, :tensor_pure_function => pure, :tensor_generator_decompose_function => decompose_generator)

  if task == :none
    return s
  end

  return s, MapFromFunc(pure, Hecke.TupleParent(Tuple([g[0] for g = G])), s)
end

#############################
# Tor
#############################
@doc Markdown.doc"""
    tensor_product(P::ModuleFP, C::Hecke.ChainComplex{ModuleFP})

Apply $P \otimes \bullet$ to `C`.
"""
function tensor_product(P::ModuleFP, C::Hecke.ChainComplex{ModuleFP})
  tensor_chain = Hecke.map_type(C)[]
  tensor_modules = [tensor_product(P, domain(C.maps[1]), task=:store)[1]]
  tensor_modules = vcat(tensor_modules, [tensor_product(P, codomain(f), task=:store)[1] for f in C.maps])

  for i=1:length(C)
    A = tensor_modules[i]
    B = tensor_modules[i+1]

    push!(tensor_chain, hom_tensor(A,B,[identity_map(P), map(C,i)]))
  end

  return Hecke.ChainComplex(ModuleFP, tensor_chain)
end

@doc Markdown.doc"""
    tensor_product(C::Hecke.ChainComplex{ModuleFP}, P::ModuleFP)

Apply $\bullet \otimes P$ to `C`.
"""
function tensor_product(C::Hecke.ChainComplex{ModuleFP}, P::ModuleFP)
  tensor_chain = Hecke.map_type(C)[]
  tensor_modules = [tensor_product(domain(C.maps[1]), P, task=:store)[1]]
  tensor_modules = vcat(tensor_modules, [tensor_product(codomain(f), P, task=:store)[1] for f in C.maps])

  for i=1:length(C)
    A = tensor_modules[i]
    B = tensor_modules[i+1]

    push!(tensor_chain, hom_tensor(A,B,[map(C,i), identity_map(P)]))
  end

  return Hecke.ChainComplex(ModuleFP, tensor_chain)
end

@doc Markdown.doc"""
    tor(M::ModuleFP, N::ModuleFP, i::Int)

Compute $\text{Tor}_i(M,N)$.
"""
function tor(M::ModuleFP, N::ModuleFP, i::Int)
  free_res = free_resolution(M)[1:end-2]
  lifted_resolution = tensor_product(free_res, N) #TODO only three homs are neccessary
  return homology(lifted_resolution,length(lifted_resolution)-i)
end

#TODO, mF
#  (hom lift) => hom and tensor functor
#  filtrations
#  more constructors
#################################################
#
#################################################
@doc Markdown.doc"""
    lift_homomorphism_contravariant(Hom_MP::ModuleFP, Hom_NP::ModuleFP, phi::ModuleMap)

Let `Hom_MP` $= \text{Hom}(M,P)$, `Hom_NP` $= \text{Hom}(N,P)$ and `phi` $= \phi : N \to M$ a morphism.
Compute $\phi^{\ast} : \text{Hom}(M,P) \to \text{Hom}(N,P)$.
"""
function lift_homomorphism_contravariant(Hom_MP::ModuleFP, Hom_NP::ModuleFP, phi::ModuleMap)
  # phi : N -> M
  M_P = get_special(Hom_MP, :hom)
  M_P === nothing && error("Both modules must be hom modules")
  N_P = get_special(Hom_NP, :hom)
  N_P === nothing && error("Both modules must be hom modules")
  
  @assert M_P[2] === N_P[2]
  M,P = M_P
  N,_ = N_P
  @assert domain(phi) === N
  @assert codomain(phi) === M
  
  phi_lifted = hom(Hom_MP, Hom_NP, [module_elem(Hom_NP, phi*homomorphism(f)) for f in gens(Hom_MP)])
  return phi_lifted
end

@doc Markdown.doc"""
    lift_homomorphism_covariant(Hom_PM::ModuleFP, Hom_PN::ModuleFP, phi::ModuleMap)

Let `Hom_PM` $= \text{Hom}(P,M)$, `Hom_PN` $= \text{Hom}(P,N)$ and `phi` $= \phi : M \to N$ a morphism.
Compute $\phi_{\ast} : \text{Hom}(P,M) \to \text{Hom}(P,N)$.
"""
function lift_homomorphism_covariant(Hom_PM::ModuleFP, Hom_PN::ModuleFP, phi::ModuleMap)
  # phi : M -> N
  P_M = get_special(Hom_PM, :hom)
  P_M === nothing && error("Both modules must be hom modules")
  P_N = get_special(Hom_PN, :hom)
  P_N === nothing && error("Both modules must be hom modules")

  @assert P_M[1] === P_N[1]
  P,M = P_M
  _,N = P_N
  @assert domain(phi) === M
  @assert codomain(phi) === N

  if iszero(Hom_PN)
    return hom(Hom_PM, Hom_PN, [zero(Hom_PN) for _=1:ngens(Hom_PM)])
  end
  phi_lifted = hom(Hom_PM, Hom_PN, [module_elem(Hom_PN, homomorphism(f)*phi) for f in gens(Hom_PM)])
  return phi_lifted
end

@doc Markdown.doc"""
    hom(P::ModuleFP, C::Hecke.ChainComplex{ModuleFP})

Apply $\text{Hom}(P,-)$ to `C`. Return the lifted chain complex.
"""
function hom(P::ModuleFP, C::Hecke.ChainComplex{ModuleFP})
  hom_chain = Hecke.map_type(C)[]
  hom_modules = [hom(P, domain(C.maps[1]))]
  hom_modules = vcat(hom_modules, [hom(P, codomain(f)) for f = C.maps])

  for i=1:length(C)
    A = hom_modules[i][1]
    B = hom_modules[i+1][1]

    push!(hom_chain, lift_homomorphism_covariant(A,B,map(C,i)))
  end
  return Hecke.ChainComplex(ModuleFP, hom_chain)
end

@doc Markdown.doc"""
    hom(C::Hecke.ChainComplex{ModuleFP}, P::ModuleFP)

Apply $\text{Hom}(-,P)$ to `C`. Return the lifted chain complex.
"""
function hom(C::Hecke.ChainComplex{ModuleFP}, P::ModuleFP)
  hom_chain = Hecke.map_type(C)[]
  hom_modules = [hom(domain(C.maps[1]),P)]
  hom_modules = vcat(hom_modules, [hom(codomain(f), P) for f = C.maps])

  for i=1:length(C)
    A = hom_modules[i][1]
    B = hom_modules[i+1][1]

    push!(hom_chain, lift_homomorphism_contravariant(B,A,map(C,i)))
  end
  return Hecke.ChainComplex(ModuleFP, reverse(hom_chain))
end

#############################
@doc Markdown.doc"""
    homology(C::Hecke.ChainComplex{ModuleFP})

Compute all homology groups of `C`.
"""
function homology(C::Hecke.ChainComplex{ModuleFP})
  H = SubQuo[]
  for i=1:length(C)-1
    push!(H, quo(kernel(C.maps[i+1])[1], image(C.maps[i])[1]))
  end
  return H
end

@doc Markdown.doc"""
    homology(C::Hecke.ChainComplex{ModuleFP}, i::Int)

Compute the `i`-th homology of `C`.
"""
function homology(C::Hecke.ChainComplex{ModuleFP}, i::Int)
  @assert length(C) > 0 #TODO we need actually only the base ring
  if i == 0
    return kernel(map(C,1))[1]
  elseif i == length(C)
    return quo(obj(C,i),image(map(C,i))[1])
  elseif i < 0 || i > length(C)
    return FreeMod(base_ring(obj(C,1)),0)
  else
    return quo(kernel(map(C,i+1))[1], image(map(C,i))[1])
  end
end

#############################
# Ext
#############################
@doc Markdown.doc"""
    ext(M::ModuleFP, N::ModuleFP, i::Int)

Compute $\text{Ext}^i(M,N)$.
"""
function ext(M::ModuleFP, N::ModuleFP, i::Int)
  free_res = free_resolution(M)[1:end-2]
  lifted_resolution = hom(free_res, N) #TODO only three homs are neccessary
  return homology(lifted_resolution,i)
end

#############################
# TODO ?
#############################
@doc Markdown.doc"""
    map_canonically(M::SubQuo, v::SubQuoElem)

Map the element `v` to an element of the module `M` using cached 
canonical homomorphisms between the parent Module of `v` and `M`.
"""
function map_canonically(M::SubQuo, v::SubQuoElem)
  N = parent(v)
  if N===M
    return v
  end

  # Breadth-First Search to find path to N:
  parent_hom = IdDict{SubQuo,ModuleMap}()
  modules = [M]
  found_N = false
  for A in modules
    for H in A.incoming_morphisms
      B = domain(H)
      if B!==A # on trees "B!==A" is enough!
        if findfirst(x->x===B,modules) == nothing #if !(B in modules) doesn't work since it uses == instead of ===
          parent_hom[B] = H
          push!(modules,B)
        end
      end
      if B===N
        found_N = true
        break
      end
    end
    if found_N
      break
    end
  end
  if !found_N
    throw(DomainError("There is no path of canonical homomorphisms between the modules!"))
  end
  result = v
  A = N
  while A !== M
    H = parent_hom[A]
    result = H(result)
    A = codomain(H)
  end
  return result
end

function all_canonical_maps(M::SubQuo, N::SubQuo)
  # from N to M

  all_paths = []

  function helper_dfs!(U::SubQuo, D::SubQuo, visited::Vector{<:ModuleMap}, path::Vector)
    if U === D
      push!(all_paths, path)
      return
    end
    for neighbor_morphism in U.outgoing_morphisms
      if findfirst(x->x===neighbor_morphism, visited) === nothing #if !(neighbor_morphism in visited) doesn't work since it uses == instead of ===
        helper_dfs!(codomain(neighbor_morphism), D, vcat(visited, [neighbor_morphism]), union(path, [neighbor_morphism]))
      end
    end
  end

  helper_dfs!(N, M, Vector{ModuleMap}(), [])

  morphisms = Vector{ModuleMap}()
  for path in all_paths
    phi = identity_map(N)
    for h in path
      phi = phi*h
    end
    push!(morphisms, phi)
  end

  return morphisms
end

#############################
# Useful functions
#############################

@doc Markdown.doc"""
    register_morphism!(f::ModuleMap)

Cache the morphism `f` in the corresponding caches of the domain and codomain of `f`.
"""
function register_morphism!(f::ModuleMap)
  push!(domain(f).outgoing_morphisms, f)
  push!(codomain(f).incoming_morphisms, f)
end

#############################
#TODO move to Hecke
#  re-evaluate and use or not
function differential(c::Hecke.ChainComplex, i::Int)
  return map(c,length(c)-i)
end

function module_in_complex(c::Hecke.ChainComplex, i::Int)
  return obj(c,length(c)-i)
end

getindex(c::Hecke.ChainComplex, i::Int) = module_in_complex(c,i)

function Base.getindex(r::Hecke.SRow, u::UnitRange)
  R = base_ring(r)
  s = sparse_row(R)
  shift = 1-first(u)
  for (p,v) = r
    if p in u
      push!(s.pos, p+shift)
      push!(s.values, v)
    end
  end
  return s
end

function Base.getindex(r::Hecke.SRow, R::AbstractAlgebra.Ring, u::UnitRange)
  s = sparse_row(R)
  shift = 1-first(u)
  for (p,v) = r
    if p in u
      push!(s.pos, p+shift)
      push!(s.values, v)
    end
  end
  return s
end

function getindex(a::Hecke.SRow, b::AbstractArray{Int, 1})
  if length(a.pos) == 0
    return a
  end
  m = minimum(b)
  b = sparse_row(parent(a.values[1]))
  for (k,v) = a
    if k in b
      push!(b.pos, k-b+1)
      push!(b.values, v)
    end
  end
  return b
end

@doc Markdown.doc"""
    sparse_row(A::MatElem)

Convert `A` to a sparse row. 
`nrows(A) == 1` must hold.
"""
function sparse_row(A::MatElem)
  @assert nrows(A) == 1
  return Hecke.sparse_matrix(A)[1]
end

@doc Markdown.doc"""
    dense_row(r::Hecke.SRow, n::Int)

Convert `r[1:n]` to a dense row, that is an AbstractAlgebra matrix.
"""
function dense_row(r::Hecke.SRow, n::Int)
  R = base_ring(r)
  A = zero_matrix(R, 1, n)
  for i in intersect(r.pos, 1:n)
    A[1,i] = r[i]
  end
  return A
end

##############################
#should be in Singular.jl
function Singular.intersection(a::Singular.smodule, b::Singular.smodule)
  c = base_ring(a)
  return Singular.Module(c, Singular.libSingular.id_Intersection(a.ptr, b.ptr, c.ptr))
end

function _reduce(a::Singular.smodule, b::Singular.smodule)
  @assert b.isGB
  p = Singular.libSingular.p_Reduce(a.ptr, b.ptr, base_ring(b).ptr)
  return Singular.Module(base_ring(b), p)
end

function _reduce(a::Singular.svector, b::Singular.smodule)
  @assert b.isGB
  p = _reduce(Singular.Module(base_ring(b), a), b)[1]
  return Singular.Module(base_ring(b), p)[1]
end

#TODO: tensor_product from Raul's H is broken


######################################
# Migrating test
######################################
@doc Markdown.doc"""
    projection(F::FreeMod, indices::AbstractArray)

Return the canonical projection from $F = R^I$ to $R^(\texttt{indices})$ where $\texttt{indices} \subset I$.
"""
function projection(F::FreeMod, indices::AbstractArray)
  @assert all(x -> x <= ngens(F), indices)
  @assert length(Set(indices)) == length(indices) # unique indices
  R = base_ring(F)
  G = FreeMod(R, length(indices))
  return hom(F, G, [i in indices ? G[findfirst(x->x==i,indices)] : zero(G) for i=1:ngens(F)])
end

@doc Markdown.doc"""
    preimage(H::SubQuoHom,elems::Vector{SubQuoElem{T}}, task::Symbol = :none) where {T}

Return the preimage of the submodule generated by the Elements `elems` under $H$
as a subquotient, as well as the injection homomorphism into the domain of $H$.
"""
function preimage(H::SubQuoHom,elems::Vector{SubQuoElem{T}}, task::Symbol = :none) where {T}
  if length(elems)==0
      throw(ArgumentError("too few arguments"))
  end
  R = base_ring(domain(H))
  row_length = ngens(codomain(H))
  submod = vcat((dense_row(coeffs(e), row_length) for e in elems)...)
  C = matrix(present_as_cokernel(codomain(H)).quo)
  A = vcat(matrix(H), C, submod)
  G = FreeMod(R, nrows(A))
  A = FreeModuleHom(G, FreeMod(R, ncols(A)), A)
  #K = kernel(A)
  K,kernel_injection = kernel(A)
  N = domain(H)
  n = ngens(N)
  generators = Vector{SubQuoElem{T}}()
  projection_map = projection(G, 1:n)
  for i=1:ngens(K)
      coeffs_for_new = projection_map(kernel_injection(K[i])).coords
      if isempty(coeffs_for_new)
        continue
      end
      new = SubQuoElem(coeffs_for_new, N)
      if !iszero(new)
          push!(generators, new)
      end
  end
  if length(generators)==0
      push!(generators,zero(N))
  end

  
  preimage, emb = sub(domain(H), generators, :map)
  preimage_pruned, prune_isomorphism, _ = simplify(preimage)
  if task != :none
    return preimage_pruned, prune_isomorphism*emb
  else
    return preimage_pruned
  end
end

@doc Markdown.doc"""
    matrix_kernel(A::MatElem)

Compute the kernel of `A` where `A` is considered as the correponding morphism
between free modules.
"""
function matrix_kernel(A::MatElem)
  R = base_ring(A)
  F_domain = FreeMod(R, nrows(A))
  F_codomain = FreeMod(R, ncols(A))

  phi = FreeModuleHom(F_domain, F_codomain, A)
  _, inclusion = kernel(phi)
  return matrix(inclusion)
end

@doc Markdown.doc"""
    simplify(M::SubQuo)

Simplify the given subquotient `M` and return the simplified subquotient `N` along
with the injection map $N \to M$ and the projection map $M \to N$.
"""
function simplify(M::SubQuo)
  function unit_vector_in_relations(i::Int, M::SubQuo)
    if !isdefined(M, :quo)
      return false
    end
    reduced_unit_vector = _reduce(convert(M.quo.gens.SF, M.F[i]), singular_generators(std_basis(M.quo)))
    return iszero(reduced_unit_vector)
  end

  function delete_rows(A::MatElem, to_delete::Vector{Int})
    Mat = A[setdiff(1:nrows(A),to_delete),:]
    return Mat
  end
  function delete_columns(A::MatElem, to_delete::Vector{Int})
    return delete_rows(A', to_delete)'
  end

  function assign_row!(A::MatElem, v::Vector, row_index::Int)
    if length(v) != size(A)[2]
      throw(DimensionMismatch("Different row lengths"))
    end
    for i=1:length(v)
      A[row_index,i] = v[i]
    end
    return A
  end

  function assign_row!(A::MatElem, v::MatElem, row_index::Int)
    if size(v)[1] > 1
      throw(DimensionMismatch("Expected row vector"))
    end
    if length(v) != size(A)[2]
      throw(DimensionMismatch("Different row lengths"))
    end
    for i=1:length(v)
      A[row_index,i] = v[1,i]
    end
    return A
  end

  function rows_to_delete(A::MatElem, max_index::Int)
    to_delete_indices::Vector{Int} = []
    corresponding_row_index::Vector{Int} = []
    K = matrix_kernel(A)
    for i=1:size(K)[1], j=1:max_index
      if isunit(K[i,j])
        deletion_possible = true
        for k in to_delete_indices
          if !iszero(K[i,k])
            deletion_possible = false
            break
          end
        end
        if deletion_possible
          push!(to_delete_indices, j)
          push!(corresponding_row_index, i)
        end
      end
    end
    return to_delete_indices, corresponding_row_index, K
  end

  R = base_ring(M)
  #remove columns

  M_generators = matrix(M.sub)
  M_relations = isdefined(M, :quo) ? matrix(M.quo) : zero_matrix(R, 1,ncols(M_generators))

  to_delete::Vector{Int} = []
  for i=1:size(M_relations)[2]
    if unit_vector_in_relations(i, M)
      push!(to_delete, i)
    end
  end

  new_generators = delete_columns(M_generators, to_delete)
  new_relations = delete_columns(M_relations, to_delete)

  to_delete,_,_ = rows_to_delete(vcat(new_generators, new_relations)',size(new_relations)[2])

  new_generators = delete_columns(new_generators, to_delete)
  new_relations = delete_columns(new_relations, to_delete)

  #remove rows
  #simplify relations
  to_delete,_,_ = rows_to_delete(new_relations, size(new_relations)[1])

  new_relations = delete_rows(new_relations, to_delete)

  #simplify generators
  to_delete, corresponding_row, K_gen = rows_to_delete(vcat(new_generators, new_relations), size(new_generators)[1])


  injection_matrix = delete_rows(identity_matrix(R, size(M_generators)[1]), to_delete)
  projection_matrix = zero_matrix(R, size(M_generators)[1], size(K_gen)[2]-length(to_delete))
  for i=1:size(M_generators)[1]
    if i in to_delete
      index = findfirst(x -> x==i, to_delete)
      assign_row!(projection_matrix, R(-1)*R(inv(coeff(K_gen[corresponding_row[index],i], 1)))*delete_columns(K_gen[corresponding_row[index],:], to_delete), i)
    else
      unit_vector_index = i-length(filter(x -> x < i, to_delete))
      unit_vector = [j == unit_vector_index ? R(1) : R(0) for j=1:size(projection_matrix)[2]]
      assign_row!(projection_matrix, unit_vector, i)
    end
  end

  new_generators = delete_rows(new_generators, to_delete)

  if length(new_generators)==0
    zero_module = FreeMod(R,0)
    injection = FreeModuleHom(zero_module, M, [])
    projection = SubQuoHom(M, zero_module, [zero(zero_module) for i=1:ngens(M)])
    # TODO early return or register morphisms?
    return zero_module,injection,projection
  else
    SQ = iszero(new_relations) ? SubQuo(SubModuleOfFreeModule(new_generators)) : SubQuo(new_generators, new_relations)
    injection = SubQuoHom(SQ, M, injection_matrix)
    projection = SubQuoHom(M, SQ, projection_matrix[:,1:size(projection_matrix)[2]-size(new_relations)[1]])
  end
  register_morphism!(injection)
  register_morphism!(projection)
  injection.inverse_isomorphism = projection
  projection.inverse_isomorphism = injection

  return SQ,injection,projection
end

######################################
# Not only for testing
######################################
@doc Markdown.doc"""
    map(F::FreeMod{T}, A::MatElem{T}) where T

Converts a given $n \times m$-matrix into the corresponding morphism $A : R^n \to F$, 
with `rank(F) == m`.
"""
function map(F::FreeMod{T}, A::MatElem{T}) where T
  R = base_ring(F)
  F_domain = FreeMod(R, nrows(A))

  phi = FreeModuleHom(F_domain, F, A)
  return phi
end

@doc Markdown.doc"""
    map(A::MatElem)

Converts a given $n \times m$-matrix into the corresponding morphism $A : R^n \to R^m$.
"""
function map(A::MatElem)
  R = base_ring(A)
  F_codomain = FreeMod(R, ncols(A))
  return map(F_codomain,A)
end

@doc Markdown.doc"""
    isinjective(f::ModuleMap)

Test if `f` is injective.
"""
function isinjective(f::ModuleMap)
  return iszero(kernel(f)[1])
end

@doc Markdown.doc"""
    issurjective(f::ModuleMap)

Test if `f` is surjective.
"""
function issurjective(f::ModuleMap)
  return image(f)[1] == codomain(f)
end

@doc Markdown.doc"""
    isbijective(f::ModuleMap)

Test if `f` is bijective.
"""
function isbijective(f::ModuleMap)
  return isinjective(f) && issurjective(f)
end

@doc Markdown.doc"""
    iswelldefined(H::ModuleMap)

Test if `H` is well-defined.
"""
function iswelldefined(H::ModuleMap)
  if typeof(H) <: FreeModuleHom
    return true
  end
  M = domain(H)
  C = matrix(present_as_cokernel(M).quo)
  n,m = size(C)
  g = M[1]
  ImH = map(x -> H(x), gens(M))
  for i=1:n
    if !iszero(Base.sum([C[i,j]*ImH[j] for j=1:m]))
      return false
    end
  end
  return true
end

#############################################
# Test hom
#############################################
function to_julia_matrix(A::Union{MatElem})
  return eltype(A)[A[i, j] for i = 1:nrows(A), j = 1:ncols(A)]
end

function Base.reshape(M::MatElem, n, m)
  julia_matrix = to_julia_matrix(M)
  julia_matrix = reshape(julia_matrix, n, m)
  R = base_ring(M)
  mat_space = MatrixSpace(R, n, m)
  return mat_space(julia_matrix)
end

function hom2(f1::MatElem{T}, g1::MatElem{T}) where T
  R = base_ring(f1)
  s1, s0 = size(f1)
  t1, t0 = size(g1)

  g2 = matrix_kernel(g1)
  n = s1*t0
  m = s0*t0 + s1*t1
  delta::MatrixElem{T} = zero_matrix(R, m,n)
  for j=1:m
    b_vector::MatrixElem{T} = zero_matrix(R, 1,m)
    b_vector[1,j] = R(1)
    A = reshape(b_vector[1,1:s0*t0], s0, t0)
    B = reshape(b_vector[1,s0*t0+1:length(b_vector)], s1, t1)
    res = f1*A - B*g1
    delta[j,:] = reshape(res, 1, n)
  end

  gamma = matrix_kernel(delta)

  t2 = size(g2)[1]
  n = m
  m = s0*t1 + s1*t2
  rho::MatrixElem{T} = zero_matrix(R, m,n)
  for j=1:m
    b_vector = zero_matrix(R, 1,m)
    b_vector[1,j] = R(1)
    C = reshape(b_vector[1,1:s0*t1], s0, t1)
    D = reshape(b_vector[1,s0*t1+1:length(b_vector)], s1, t2)
    res1 = C*g1
    res2 = f1*C - D*g2
    rho[j,1:length(res1)] = reshape(res1, 1,length(res1))
    rho[j,length(res1)+1:end] = reshape(res2, 1,length(res2))
  end

  M = SubQuo(gamma, rho)

  function convert_to_matrix(v::SubQuoElem{T})
    if parent(v) !== M
      throw(DomainError("v does not represent a homomorphism"))
    end
    R = base_ring(M)
    A = reshape(dense_row(v.repres.coords[R, 1:s0*t0], s0*t0), s0, t0)
    return A
  end

  return M, convert_to_matrix
end


# since hom yields possibly wrong results, this is an alternative implementation for comparison, 
# which is known to work correctly in various examples (by comparing with Macaulay2 and by testing 
# whether the homomorphism corresponding to elements of the subquotient are well-defined
# the function also supports simplification of the subquotient, while retaining the correspondence to 
# morphisms, which is essential for checking correctness and practical use of the output
@doc Markdown.doc"""
    hom2(M::Subquotient,N::Subquotient)
Return a subquotient $S$ such that $\text{Hom}(M,N) \cong S$
"""
function hom2(M::SubQuo{T},N::SubQuo{T},simplify_task=true) where T
  f1 = matrix(present_as_cokernel(M).quo)
  g1 = matrix(present_as_cokernel(N).quo)
  R = base_ring(M)
  SQ, convert_to_matrix = hom2(f1,g1)
  if simplify_task
    SQ2, i, p = simplify(SQ)
    to_homomorphism = function(elem::SubQuoElem{T})
      elem2 = i(elem)
      A = convert_to_matrix(elem2)
      return SubQuoHom(M,N,A)
    end
    to_subquotient_elem = function(H::ModuleMap)
      m = length(matrix(H))
      v = reshape(matrix(H),1,m)
      tmp_sq = SubQuo(matrix(SQ.sub)[:,1:m], matrix(SQ.quo)[:,1:m])
      v = FreeModElem(sparse_row(v), FreeMod(R, length(v)))
      coeffs = coordinates(v, tmp_sq)
      return p(SubQuoElem(coeffs, SQ))
    end

    to_hom_map = MapFromFunc(to_homomorphism, to_subquotient_elem, SQ2, Hecke.MapParent(M, N, "homomorphisms"))
    Hecke.set_special(SQ2, :hom => (M, N), :module_to_hom_map => to_hom_map)

    return SQ2, to_hom_map
  else
    to_subquotient_elem = function(H::ModuleMap)
      m = length(matrix(H))
      v = reshape(matrix(H),1,m)
      tmp_sq = SubQuo(matrix(SQ.sub)[:,1:m], matrix(SQ.quo)[:,1:m])
      v = FreeModElem(sparse_row(v), FreeMod(R, length(v)))
      coeffs = coordinates(v, tmp_sq)
      return SubQuoElem(coeffs, SQ)
    end
    to_homomorphism = function(elem::SubQuoElem{T})
      A = convert_to_matrix(elem)
      return SubQuoHom(M,N,A)
    end

    to_hom_map = MapFromFunc(to_homomorphism, to_subquotient_elem, SQ, Hecke.MapParent(M, N, "homomorphisms"))
    Hecke.set_special(SQ, :hom => (M, N), :module_to_hom_map => to_hom_map)

    return SQ, to_hom_map
  end
end<|MERGE_RESOLUTION|>--- conflicted
+++ resolved
@@ -6,12 +6,8 @@
       restrict_codomain, restrict_domain, direct_product, tensor_product, 
       free_module, tor, lift_homomorphism_contravariant, lift_homomorphism_covariant, 
       ext, map_canonically, all_canonical_maps, register_morphism!, dense_row, 
-<<<<<<< HEAD
-      matrix_kernel, simplify, matrix_to_map, isinjective, issurjective, isbijective, iswelldefined,
+      matrix_kernel, simplify, map, isinjective, issurjective, isbijective, iswelldefined,
       ModuleFP, AbstractFreeMod, AbstractSubQuo, AbstractFreeModElem, AbstractSubQuoElem, ModuleMap
-=======
-      matrix_kernel, simplify, map, isinjective, issurjective, isbijective, iswelldefined
->>>>>>> c8b1133e
 
 # TODO replace asserts by error messages?
 
